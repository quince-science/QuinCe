--- conflicted
+++ resolved
@@ -28,13 +28,8 @@
 with open(platform_lookup_file) as f: platform = toml.load(f)
 
 if not os.path.isdir('log'): os.mkdir('log')
-<<<<<<< HEAD
-logging.basicConfig(filename='log/console.log',format='%(asctime)s %(message)s', level=logging.INFO)
-#logging.basicConfig(filename='log/console.log',format='%(asctime)s %(message)s', level=logging.DEBUG)
-=======
 #logging.basicConfig(filename='log/console.log',format='%(asctime)s %(message)s', level=logging.INFO)
 logging.basicConfig(filename='log/console.log',format='%(asctime)s %(message)s', level=logging.DEBUG)
->>>>>>> 71d3f9a8
 
 slack = Slacker(basicConfig['slack']['api_token'])
 upload = True # for debugging purposes, when False no data is exported.
@@ -52,20 +47,12 @@
         [dataset_zip,
         manifest, 
         data_filenames, 
-<<<<<<< HEAD
-        raw_filenames] = process_dataset(dataset,config_quince)
-=======
         raw_filenames] = process_dataset(dataset,basicConfig)
->>>>>>> 71d3f9a8
 
         platform_code = manifest['manifest']['metadata']['platformCode']              
         export_destination = platform[platform_code]['export'] 
 
-<<<<<<< HEAD
-
-=======
         #--- Processing L0 files
->>>>>>> 71d3f9a8
         if 'ICOS' in export_destination: 
           successful_upload_CP = 0; cp_err_msg = '';
           L0_hashsums = []
@@ -81,27 +68,16 @@
           key = '/'
           if '26NA' in platform_code: key = ' No Salinity Flags' + key
           
-<<<<<<< HEAD
-          ## EXPORTING L1 TO CARBON PORTAL ##
-=======
->>>>>>> 71d3f9a8
           if 'ICOS OTC' + key in data_filename and 'ICOS' in export_destination:
             try:
               successful_upload_CP, L1_hashsum, cp_err_msg = export_file_to_cp(
                 manifest, platform, config_carbon, data_filename, platform_code, 
                 dataset_zip, index, cp_cookie, 'L1', upload, cp_err_msg,L0_hashsums)
             except Exception as e:
-<<<<<<< HEAD
-              logging.INFO('Carbon Portal export failed')
-              logging.error('Exception occurred: ', exc_info=True)
-          if 'Copernicus' + key in data_filename and 'CMEMS' in export_destination:  
-            curr_date  = build_dataproduct(dataset_zip,dataset['name'],data_filename)
-=======
               logging.error('Carbon Portal export failed. \n', exc_info=True)
           if 'Copernicus' + key in data_filename and 'CMEMS' in export_destination: 
             successful_upload_CMEMS = 0; cmems_err_msg = '';
             curr_date  = build_dataproduct(dataset_zip,dataset['name'],data_filename,platform)
->>>>>>> 71d3f9a8
             try: 
               if upload:
                   successful_upload_CMEMS, cmems_err_msg = upload_to_copernicus(
@@ -110,13 +86,6 @@
                   successful_upload_CMEMS = 0
             except Exception as e:
               logging.error('Exception occurred: ', exc_info=True)
-<<<<<<< HEAD
-              successful_upload_CMEMS = False
-          else:
-            successful_upload_CMEMS = False
-        if successful_upload_CMEMS:
-          report_complete_export(config_quince,dataset['id'])
-=======
               successful_upload_CMEMS = 0
           else:
             successful_upload_CMEMS = 0
@@ -134,7 +103,6 @@
         successful_upload = successful_upload_CP != 0 and successful_upload_CMEMS != 0
         if successful_upload:
           report_complete_export(basicConfig,dataset['id'])
->>>>>>> 71d3f9a8
         else: 
           report_abandon_export(basicConfig,dataset['id'])
 
