--- conflicted
+++ resolved
@@ -67,10 +67,7 @@
 # IDE files
 **/.idea
 **/.vscode
-<<<<<<< HEAD
-=======
 **/.venv
->>>>>>> 5ba05cc9
 
 # Jupyter Notebooks
 **/.ipynb_checkpoints
