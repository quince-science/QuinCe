--- conflicted
+++ resolved
@@ -81,11 +81,6 @@
 			// Run the job
 			job.setFinishState(Job.FINISHED_STATUS);
 			job.setProgress(0);
-<<<<<<< HEAD
-			job.logStarted(getName());
-			job.execute();
-			job.logFinished();
-=======
 			job.logStarted();
 			job.execute(this);
 			
@@ -104,7 +99,6 @@
 				throw new JobException("Invalid finished state (" + job.getFinishState() + ") set on job");
 			}
 			}
->>>>>>> adb0e3c6
 		} catch (Exception e) {
 			try {
 				job.logError(e);
