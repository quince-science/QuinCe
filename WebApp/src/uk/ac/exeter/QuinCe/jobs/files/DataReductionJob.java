package uk.ac.exeter.QuinCe.jobs.files;

import java.sql.Connection;
import java.util.ArrayList;
import java.util.Calendar;
import java.util.List;
import java.util.Map;
import java.util.Properties;
import java.util.TreeSet;

import org.apache.commons.math3.stat.regression.SimpleRegression;

import uk.ac.exeter.QCRoutines.data.NoSuchColumnException;
import uk.ac.exeter.QCRoutines.messages.Flag;
import uk.ac.exeter.QCRoutines.messages.Message;
import uk.ac.exeter.QCRoutines.messages.MessageException;
import uk.ac.exeter.QCRoutines.messages.MissingValueMessage;
import uk.ac.exeter.QuinCe.data.FileInfo;
import uk.ac.exeter.QuinCe.data.Instrument;
import uk.ac.exeter.QuinCe.data.NoDataQCRecord;
import uk.ac.exeter.QuinCe.data.RawDataValues;
import uk.ac.exeter.QuinCe.data.RunType;
import uk.ac.exeter.QuinCe.data.User;
import uk.ac.exeter.QuinCe.data.Calculation.GasStandardRuns;
import uk.ac.exeter.QuinCe.database.DatabaseException;
import uk.ac.exeter.QuinCe.database.DatabaseUtils;
import uk.ac.exeter.QuinCe.database.RecordNotFoundException;
import uk.ac.exeter.QuinCe.database.Calculation.DataReductionDB;
import uk.ac.exeter.QuinCe.database.Calculation.RawDataDB;
import uk.ac.exeter.QuinCe.database.Instrument.InstrumentDB;
import uk.ac.exeter.QuinCe.database.QC.QCDB;
import uk.ac.exeter.QuinCe.database.files.DataFileDB;
import uk.ac.exeter.QuinCe.jobs.InvalidJobParametersException;
import uk.ac.exeter.QuinCe.jobs.JobFailedException;
import uk.ac.exeter.QuinCe.jobs.JobManager;
import uk.ac.exeter.QuinCe.jobs.JobThread;
import uk.ac.exeter.QuinCe.utils.MissingParamException;
import uk.ac.exeter.QuinCe.web.system.ResourceManager;

/**
 * The background job to perform data reduction on a data file.
 * 
 * <p>
 *   The calculations follow the procedure in Pierrot et al. 2009
 *   (doi:10.1016/j.dsr2.2008.12.005), with direct input from Denis Pierrot.
 * 
 * @author Steve Jones
 * @see <a href="http://www.sciencedirect.com/science/article/pii/S0967064508004268">Recommendations for autonomous underway pCO<sub>2</sub> measuring systems and data-reduction routines</a> 
 */
public class DataReductionJob extends FileJob {

	/**
	 * The conversion factor from Pascals to Atmospheres
	 */
	private static final double PASCALS_TO_ATMOSPHERES = 0.00000986923266716013;

<<<<<<< HEAD
	/**
	 * Constructor for a data reduction job to be run on a specific data file.
	 * The job record must already have been created in the database.
	 * 
	 * @param resourceManager The QuinCe resource manager
	 * @param config The application configuration
	 * @param jobId The job's database ID
	 * @param parameters The job parameters. These will be ignored.
	 * @throws MissingParamException If any constructor parameters are missing
	 * @throws InvalidJobParametersException If any of the parameters are invalid. Because parameters are ignored for this job, this exception will not be thrown.
	 * @throws DatabaseException If a database error occurs
	 * @throws RecordNotFoundException If the job cannot be found in the database
	 */
	public DataReductionJob(ResourceManager resourceManager, Properties config, long jobId, List<String> parameters) throws MissingParamException, InvalidJobParametersException, DatabaseException, RecordNotFoundException {
=======
	public DataReductionJob(ResourceManager resourceManager, Properties config, long jobId, Map<String, String> parameters) throws MissingParamException, InvalidJobParametersException, DatabaseException, RecordNotFoundException {
>>>>>>> 26ae002b
		super(resourceManager, config, jobId, parameters);
	}
	
	@Override
	protected void executeFileJob(JobThread thread) throws JobFailedException {
		Connection conn = null;
		
		try {
			Instrument instrument = InstrumentDB.getInstrumentByFileId(dataSource, fileId);
			
			// Load the gas standard runs
			GasStandardRuns standardRuns = RawDataDB.getGasStandardRuns(dataSource, fileId, instrument);
			
			conn = dataSource.getConnection();
			conn.setAutoCommit(false);
			
			List<RawDataValues> rawData = RawDataDB.getRawData(conn, fileId, instrument);
			Map<Integer, NoDataQCRecord> qcRecords = QCDB.getNoDataQCRecords(conn, resourceManager.getColumnConfig(), fileId, instrument);
			
			int lineNumber = 0;
			for (RawDataValues record : rawData) {
				
				if (thread.isInterrupted()) {
					break;
				}
				
				lineNumber++;
				NoDataQCRecord qcRecord = qcRecords.get(record.getRow());
				
				// If the record has been marked bad, we skip it
				if (qcRecord.getWoceFlag().equals(Flag.FATAL) || qcRecord.getWoceFlag().equals(Flag.BAD) || qcRecord.getWoceFlag().equals(Flag.IGNORED)) {
				
					// Store empty data reduction values (unless other values have previously been stored)
					DataReductionDB.storeRow(conn, fileId, record.getRow(), false, record.getCo2Type(), RawDataDB.MISSING_VALUE,
							RawDataDB.MISSING_VALUE, RawDataDB.MISSING_VALUE, RawDataDB.MISSING_VALUE, RawDataDB.MISSING_VALUE, 
							RawDataDB.MISSING_VALUE, RawDataDB.MISSING_VALUE, RawDataDB.MISSING_VALUE, RawDataDB.MISSING_VALUE,
							RawDataDB.MISSING_VALUE, RawDataDB.MISSING_VALUE, RawDataDB.MISSING_VALUE, RawDataDB.MISSING_VALUE);
					
				} else {
					if (record.getCo2Type() == RunType.RUN_TYPE_WATER) {
						
						boolean canCalculateCO2 = true;
						
						// Check that the date/time is present
						if (null == record.getTime()) {
							canCalculateCO2 = false;
							qcRecord.addMessage(new MissingValueMessage(record.getRow(), qcRecord.getDateTimeColumns(), qcRecord.getDateTimeColumnNames(), Flag.BAD));
							qcRecord.setWoceFlag(Flag.BAD);
							qcRecord.appendWoceComment("Missing Date/Time");
						}
						
						if (RawDataDB.MISSING_VALUE == record.getLongitude()) {
							canCalculateCO2 = false;
							qcRecord.addMessage(new MissingValueMessage(record.getRow(), qcRecord.getLongitudeColumn(), qcRecord.getLongitudeColumnName(), Flag.BAD));
							qcRecord.setWoceFlag(Flag.BAD);
							qcRecord.appendWoceComment("Missing Longitude");
						}
						
						if (RawDataDB.MISSING_VALUE == record.getLatitude()) {
							canCalculateCO2 = false;
							qcRecord.addMessage(new MissingValueMessage(record.getRow(), qcRecord.getLatitudeColumn(), qcRecord.getLatitudeColumnName(), Flag.BAD));
							qcRecord.setWoceFlag(Flag.BAD);
							qcRecord.appendWoceComment("Missing Latitude");
						}
						
						
						// Sensor means
						double meanIntakeTemp = calcMeanIntakeTemp(record, instrument, qcRecord);
						if (meanIntakeTemp == RawDataDB.MISSING_VALUE) {
							canCalculateCO2 = false;
							qcRecord.addMessage(new MissingValueMessage(qcRecord.getLineNumber(), qcRecord.getColumnIndex("Intake Temp 1"), instrument.getIntakeTempName1(), Flag.FATAL));
							qcRecord.setWoceFlag(Flag.BAD);
							qcRecord.appendWoceComment("Missing intake temperature");
						}
						
						double meanSalinity = calcMeanSalinity(record, instrument, qcRecord);
						if (meanSalinity == RawDataDB.MISSING_VALUE) {
							canCalculateCO2 = false;
							qcRecord.addMessage(new MissingValueMessage(qcRecord.getLineNumber(), qcRecord.getColumnIndex("Salinity 1"), instrument.getSalinityName1(), Flag.FATAL));
							qcRecord.setWoceFlag(Flag.FATAL);
							qcRecord.appendWoceComment("Missing salinity");
						}
						
						double meanEqt = calcMeanEqt(record, instrument, qcRecord);
						if (meanEqt == RawDataDB.MISSING_VALUE) {
							canCalculateCO2 = false;
							qcRecord.addMessage(new MissingValueMessage(qcRecord.getLineNumber(), qcRecord.getColumnIndex("Equilibrator Temperature 1"), instrument.getEqtName1(), Flag.FATAL));
							qcRecord.setWoceFlag(Flag.BAD);
							qcRecord.appendWoceComment("Missing equilibrator temperature");
						}
						
						double deltaTemperature = RawDataDB.MISSING_VALUE;
						if (meanIntakeTemp != RawDataDB.MISSING_VALUE && meanEqt != RawDataDB.MISSING_VALUE) {
							deltaTemperature = meanEqt - meanIntakeTemp;
						}
						
						double meanEqp = calcMeanEqp(record, instrument, qcRecord);
						if (meanEqp == RawDataDB.MISSING_VALUE) {
							canCalculateCO2 = false;
							qcRecord.addMessage(new MissingValueMessage(qcRecord.getLineNumber(), qcRecord.getColumnIndex("Equilibrator Pressure 1"), instrument.getEqpName1(), Flag.FATAL));
							qcRecord.setWoceFlag(Flag.BAD);
							qcRecord.appendWoceComment("Missing equilibrator pressure");
						}
						
						// Get the xH2O and mathematically dry the CO2 if required
						double driedCo2 = record.getCo2();
						if (driedCo2 == RawDataDB.MISSING_VALUE) {
							canCalculateCO2 = false;
							qcRecord.addMessage(new MissingValueMessage(record.getRow(), NoDataQCRecord.FIELD_CO2, qcRecord.getColumnName(NoDataQCRecord.FIELD_CO2), Flag.BAD));
							qcRecord.setWoceFlag(Flag.BAD);
							qcRecord.appendWoceComment("Missing CO2");
						}
						
						double trueXh2o = 0;
						if (canCalculateCO2 && !instrument.getSamplesDried()) {
							double measuredXh2o = record.getXh2o();
							if (measuredXh2o == RawDataDB.MISSING_VALUE) {
								canCalculateCO2 = false;
								qcRecord.addMessage(new MissingValueMessage(record.getRow(), NoDataQCRecord.FIELD_XH2O, qcRecord.getColumnName(NoDataQCRecord.FIELD_XH2O), Flag.BAD));
								qcRecord.setWoceFlag(Flag.BAD);
								qcRecord.appendWoceComment("Missing xH2O");
							}

							trueXh2o = measuredXh2o - standardRuns.getInterpolatedXh2o(null, record.getTime());
							driedCo2 = record.getCo2() / (1.0 - (trueXh2o / 1000));
						}

						double calibratedCo2 = RawDataDB.MISSING_VALUE;
						double pCo2TEDry = RawDataDB.MISSING_VALUE;
						double pH2O = RawDataDB.MISSING_VALUE;
						double pCo2TEWet = RawDataDB.MISSING_VALUE;
						double fco2TE = RawDataDB.MISSING_VALUE;
						double fco2 = RawDataDB.MISSING_VALUE;

						if (canCalculateCO2) {
							calibratedCo2 = calcCalibratedCo2(driedCo2, record.getTime(), standardRuns, instrument);
							pCo2TEDry = calcPco2TEDry(calibratedCo2, meanEqp);
							pH2O = calcPH2O(meanSalinity, meanEqt);
							pCo2TEWet = calcPco2TEWet(pCo2TEDry, meanEqp, pH2O);
							fco2TE = calcFco2TE(pCo2TEWet, meanEqp, meanEqt);
							fco2 = calcFco2(fco2TE, meanEqt, meanIntakeTemp);
						}
												
						DataReductionDB.storeRow(conn, fileId, record.getRow(), true, record.getCo2Type(), meanIntakeTemp,
								meanSalinity, meanEqt, deltaTemperature, meanEqp, trueXh2o, driedCo2, calibratedCo2,
								pCo2TEDry, pH2O, pCo2TEWet, fco2TE, fco2);
						
						QCDB.setQC(conn, fileId, qcRecord);
					} else {
						
						// For the time being we're ignoring atmospheric records,
						// so clear all the QC flags
						qcRecord.clearAllFlags();
						QCDB.setQC(conn, fileId, qcRecord);
					}
				}
				
				if (Math.floorMod(lineNumber, 100) == 0) {
					setProgress((double) lineNumber / (double) rawData.size() * 100.0);
				}
			}
			

			// If the thread was interrupted, undo everything
			if (thread.isInterrupted()) {
				conn.rollback();

				// Requeue the data reduction job
				try {
					User owner = JobManager.getJobOwner(dataSource, id);
					JobManager.addJob(conn, owner, FileInfo.getJobClass(FileInfo.JOB_CODE_REDUCTION), parameters);
					DataFileDB.setCurrentJob(conn, fileId, FileInfo.JOB_CODE_REDUCTION);
					conn.commit();
				} catch (RecordNotFoundException e) {
					// This means the file has been marked for deletion. No action is required.
				}
			} else {
				// Queue up the automatic QC job
				Map<String, String> nextJobParameters = AutoQCJob.getJobParameters(FileInfo.JOB_CODE_AUTO_QC, fileId);
				
				User owner = JobManager.getJobOwner(conn, id);
				JobManager.addJob(conn, owner, FileInfo.getJobClass(FileInfo.JOB_CODE_AUTO_QC), nextJobParameters);
				DataFileDB.setCurrentJob(conn, fileId, FileInfo.JOB_CODE_AUTO_QC);
				conn.commit();
			}

			
		} catch (Exception e) {
			throw new JobFailedException(id, e);
		} finally {
			DatabaseUtils.closeConnection(conn);
		}
	}
	
	/**
	 * Removes any previously calculated data reduction results from the database
	 * @throws JobFailedException If an error occurs
	 */
	protected void reset() throws JobFailedException {
		try {
			DataReductionDB.clearDataReductionData(dataSource, fileId);
		} catch(DatabaseException e) {
			throw new JobFailedException(id, e);
		}
	}
	
	/**
	 * <p>Calculates the mean intake temperature for a single measurement from all intake temperature sensors.</p>
	 * 
	 * <p>Only sensors defined for the instrument are used. If any sensor values are missing
	 * (identified by {@link RawDataDB#MISSING_VALUE}), the sensor is not included in the calculation,
	 * and the appropriate flag is set on the measurment's QC record.</p>
	 * @param values The raw data for the measurement
	 * @param instrument The instrument from which the measurement was taken
	 * @param qcRecord The QC record for the measurement
	 * @return The mean intake temperature
	 * @throws NoSuchColumnException If an intake temperature column is missing.
	 * @throws MessageException If an error occurs while creating a QC message
	 */
	private double calcMeanIntakeTemp(RawDataValues values, Instrument instrument, NoDataQCRecord qcRecord) throws NoSuchColumnException, MessageException {
		
		double total = 0;
		int count = 0;
		List<Message> qcMessages = new ArrayList<Message>();
		TreeSet<Integer> missingColumnIndices = new TreeSet<Integer>();
		
		if (instrument.hasIntakeTemp1()) {
			double value = values.getIntakeTemp1();

			if (RawDataDB.MISSING_VALUE == value) {
				int colIndex = NoDataQCRecord.FIELD_INTAKE_TEMP_1;
				qcMessages.add(new MissingValueMessage(values.getRow(), colIndex, qcRecord.getColumnName(colIndex), Flag.QUESTIONABLE));
				qcRecord.setIntakeTemp1Used(false);
			}
			
			total = total + value;
			count++;
		}
		
		if (instrument.hasIntakeTemp2()) {
			double value = values.getIntakeTemp2();

			if (RawDataDB.MISSING_VALUE == value) {
				int colIndex = NoDataQCRecord.FIELD_INTAKE_TEMP_2;
				qcMessages.add(new MissingValueMessage(values.getRow(), colIndex, qcRecord.getColumnName(colIndex), Flag.QUESTIONABLE));
				qcRecord.setIntakeTemp2Used(false);
			}
			
			total = total + value;
			count++;
		}
		
		if (instrument.hasIntakeTemp3()) {
			double value = values.getIntakeTemp3();

			if (RawDataDB.MISSING_VALUE == value) {
				int colIndex = NoDataQCRecord.FIELD_INTAKE_TEMP_3;
				qcMessages.add(new MissingValueMessage(values.getRow(), colIndex, qcRecord.getColumnName(colIndex), Flag.QUESTIONABLE));
				qcRecord.setIntakeTemp3Used(false);
			}
			
			total = total + value;
			count++;
		}
		
		double result;
		if (count == 0) {
			result = RawDataDB.MISSING_VALUE;
			qcMessages.clear();
			qcMessages.add(new MissingValueMessage(values.getRow(), missingColumnIndices, qcRecord.getColumnNames(missingColumnIndices), Flag.BAD));
		} else {
			result= total / (double) count;
		}
		
		return result;
	}

	/**
	 * <p>Calculates the mean salinity for a single measurement from all salinity sensors.</p>
	 * 
	 * <p>Only sensors defined for the instrument are used. If any sensor values are missing
	 * (identified by {@link RawDataDB#MISSING_VALUE}), the sensor is not included in the calculation,
	 * and the appropriate flag is set on the measurment's QC record.</p>
	 * @param values The raw data for the measurement
	 * @param instrument The instrument from which that the measurement was taken
	 * @param qcRecord The QC record for the measurement
	 * @return The mean salinity
	 * @throws NoSuchColumnException If a salinity column is missing.
	 * @throws MessageException If an error occurs while creating a QC message
	 */
	private double calcMeanSalinity(RawDataValues values, Instrument instrument, NoDataQCRecord qcRecord) throws NoSuchColumnException, MessageException {
		
		double total = 0;
		int count = 0;
		List<Message> qcMessages = new ArrayList<Message>();
		TreeSet<Integer> missingColumnIndices = new TreeSet<Integer>();
		
		if (instrument.hasSalinity1()) {
			double value = values.getSalinity1();

			if (RawDataDB.MISSING_VALUE == value) {
				int colIndex = NoDataQCRecord.FIELD_SALINITY_1;
				qcMessages.add(new MissingValueMessage(values.getRow(), colIndex, qcRecord.getColumnName(colIndex), Flag.QUESTIONABLE));
				qcRecord.setSalinity1Used(false);
			}
			
			total = total + value;
			count++;
		}
		
		if (instrument.hasSalinity2()) {
			double value = values.getSalinity2();

			if (RawDataDB.MISSING_VALUE == value) {
				int colIndex = NoDataQCRecord.FIELD_SALINITY_2;
				qcMessages.add(new MissingValueMessage(values.getRow(), colIndex, qcRecord.getColumnName(colIndex), Flag.QUESTIONABLE));
				qcRecord.setSalinity2Used(false);
			}
			
			total = total + value;
			count++;
		}
		
		if (instrument.hasSalinity3()) {
			double value = values.getSalinity3();

			if (RawDataDB.MISSING_VALUE == value) {
				int colIndex = NoDataQCRecord.FIELD_SALINITY_3;
				qcMessages.add(new MissingValueMessage(values.getRow(), colIndex, qcRecord.getColumnName(colIndex), Flag.QUESTIONABLE));
				qcRecord.setSalinity3Used(false);
			}
			
			total = total + value;
			count++;
		}
		
		double result;
		if (count == 0) {
			result = RawDataDB.MISSING_VALUE;
			qcMessages.clear();
			qcMessages.add(new MissingValueMessage(values.getRow(), missingColumnIndices, qcRecord.getColumnNames(missingColumnIndices), Flag.BAD));
		} else {
			result= total / (double) count;
		}
		
		return result;
	}

	/**
	 * <p>Calculates the mean equilibrator temperature for a single measurement from all equilibrator temperature sensors.</p>
	 * 
	 * <p>Only sensors defined for the instrument are used. If any sensor values are missing
	 * (identified by {@link RawDataDB#MISSING_VALUE}), the sensor is not included in the calculation,
	 * and the appropriate flag is set on the measurment's QC record.</p>
	 * @param values The raw data for the measurement
	 * @param instrument The instrument from which the measurement was taken
	 * @param qcRecord The QC record for the measurement
	 * @return The mean equilibrator temperature
	 * @throws NoSuchColumnException If an equilibrator temperature column is missing.
	 * @throws MessageException If an error occurs while creating a QC message
	 */
	private double calcMeanEqt(RawDataValues values, Instrument instrument, NoDataQCRecord qcRecord) throws NoSuchColumnException, MessageException {
		
		double total = 0;
		int count = 0;
		List<Message> qcMessages = new ArrayList<Message>();
		TreeSet<Integer> missingColumnIndices = new TreeSet<Integer>();
		
		if (instrument.hasEqt1()) {
			double value = values.getEqt1();

			if (RawDataDB.MISSING_VALUE == value) {
				int colIndex = NoDataQCRecord.FIELD_EQT_1;
				qcMessages.add(new MissingValueMessage(values.getRow(), colIndex, qcRecord.getColumnName(colIndex), Flag.QUESTIONABLE));
				qcRecord.setEqt1Used(false);
			}
			
			total = total + value;
			count++;
		}
		
		if (instrument.hasEqt2()) {
			double value = values.getEqt2();

			if (RawDataDB.MISSING_VALUE == value) {
				int colIndex = NoDataQCRecord.FIELD_EQT_2;
				qcMessages.add(new MissingValueMessage(values.getRow(), colIndex, qcRecord.getColumnName(colIndex), Flag.QUESTIONABLE));
				qcRecord.setEqt2Used(false);
			}
			
			total = total + value;
			count++;
		}
		
		if (instrument.hasEqt3()) {
			double value = values.getEqt3();

			if (RawDataDB.MISSING_VALUE == value) {
				int colIndex = NoDataQCRecord.FIELD_EQT_3;
				qcMessages.add(new MissingValueMessage(values.getRow(), colIndex, qcRecord.getColumnName(colIndex), Flag.QUESTIONABLE));
				qcRecord.setEqt3Used(false);
			}
			
			total = total + value;
			count++;
		}
		
		double result;
		if (count == 0) {
			result = RawDataDB.MISSING_VALUE;
			qcMessages.clear();
			qcMessages.add(new MissingValueMessage(values.getRow(), missingColumnIndices, qcRecord.getColumnNames(missingColumnIndices), Flag.BAD));
		} else {
			result= total / (double) count;
		}
		
		return result;
	}

	/**
	 * <p>Calculates the mean equilibrator pressure for a single measurement from all equilibrator pressure sensors.</p>
	 * 
	 * <p>Only sensors defined for the instrument are used. If any sensor values are missing
	 * (identified by {@link RawDataDB#MISSING_VALUE}), the sensor is not included in the calculation,
	 * and the appropriate flag is set on the measurment's QC record.</p>
	 * @param values The raw data for the measurement
	 * @param instrument The instrument from which the measurement was taken
	 * @param qcRecord The QC record for the measurement
	 * @return The mean equilibrator pressure
	 * @throws NoSuchColumnException If an equilibrator pressure column is missing.
	 * @throws MessageException If an error occurs while creating a QC message
	 */
	private double calcMeanEqp(RawDataValues values, Instrument instrument, NoDataQCRecord qcRecord) throws NoSuchColumnException, MessageException {
		
		double total = 0;
		int count = 0;
		List<Message> qcMessages = new ArrayList<Message>();
		TreeSet<Integer> missingColumnIndices = new TreeSet<Integer>();
		
		if (instrument.hasEqp1()) {
			double value = values.getEqp1();

			if (RawDataDB.MISSING_VALUE == value) {
				int colIndex = NoDataQCRecord.FIELD_EQP_1;
				qcMessages.add(new MissingValueMessage(values.getRow(), colIndex, qcRecord.getColumnName(colIndex), Flag.QUESTIONABLE));
				qcRecord.setEqp1Used(false);
			}
			
			total = total + value;
			count++;
		}
		
		if (instrument.hasEqp2()) {
			double value = values.getEqp2();

			if (RawDataDB.MISSING_VALUE == value) {
				int colIndex = NoDataQCRecord.FIELD_EQP_2;
				qcMessages.add(new MissingValueMessage(values.getRow(), colIndex, qcRecord.getColumnName(colIndex), Flag.QUESTIONABLE));
				qcRecord.setEqp2Used(false);
			}
			
			total = total + value;
			count++;
		}
		
		if (instrument.hasEqp3()) {
			double value = values.getEqp3();

			if (RawDataDB.MISSING_VALUE == value) {
				int colIndex = NoDataQCRecord.FIELD_EQP_3;
				qcMessages.add(new MissingValueMessage(values.getRow(), colIndex, qcRecord.getColumnName(colIndex), Flag.QUESTIONABLE));
				qcRecord.setEqp3Used(false);
			}
			
			total = total + value;
			count++;
		}
		
		double result;
		if (count == 0) {
			result = RawDataDB.MISSING_VALUE;
			qcMessages.clear();
			qcMessages.add(new MissingValueMessage(values.getRow(), missingColumnIndices, qcRecord.getColumnNames(missingColumnIndices), Flag.BAD));
		} else {
			result= total / (double) count;
		}
		
		return result;
	}

	/**
	 * <p>Calibrate a CO<sub>2</sub> measurement to the gas standards.</p>
	 * 
	 * <p>The calibration is performed by retrieving the gas standard runs immediately before
	 * and after the measurement, which implicitly include the adjustment of the measured CO<sub>2</sub>
	 * in the gas standard run to the true value of the standard
	 * (see {@link GasStandardRuns#getStandardsRegression(javax.sql.DataSource, long, Calendar)}).
	 * If only one standard is available (e.g. at the beginning or end of a data file), the single
	 * available standard is used.
	 * 
	 * The CO<sub>2</sub> value measured for the current record is adjusted to the linear progression between
	 * the two gas standard runs.
	 * 
	 * @param driedCo2 The CO<sub>2</sub> value after drying
	 * @param time The time that the measurement was taken
	 * @param standardRuns The set of gas standard runs for the data file
	 * @param instrument The instrument from which the measurement was taken
	 * @return The calibrated CO<sub>2</sub> value
	 * @throws MissingParamException If any parameters are missing
	 * @throws DatabaseException If a database error occurs
	 * @throws RecordNotFoundException If any required database records are missing
	 * @see GasStandardRuns
	 */
	private double calcCalibratedCo2(double driedCo2, Calendar time, GasStandardRuns standardRuns, Instrument instrument) throws MissingParamException, DatabaseException, RecordNotFoundException {
		SimpleRegression regression = standardRuns.getStandardsRegression(dataSource, instrument.getDatabaseId(), time);
		return regression.predict(driedCo2);
	}
	
	/**
	 * Calculates dry pCO<sub>2</sub> at the equilibrator temperature.
	 * Assumes that the CO<sub>2</sub> value has already been calibrated.
	 *  
	 * @param co2 The calibrated CO<sub>2</sub> value 
	 * @param eqp The equilibrator pressure
	 * @return The dry pCO<sub>2</sub> at the equilibrator temperature
	 */
	private double calcPco2TEDry(double co2, double eqp) {
		
		// Calibrated CO2 to Pascals (adjusted for equilibrator pressure)
		double pressureAdjusted = (co2 * 1.0e-6) * (eqp * 100);
		
		// Convert back to microatmospheres
		return pressureAdjusted * PASCALS_TO_ATMOSPHERES * 1.0e6;
	}
	
	/**
	 * Calculates the water vapour pressure (pH<sub>2</sub>O).
	 * From Weiss and Price (1980)
	 * @param salinity Salinity
	 * @param eqt Equilibrator temperature (in celcius)
	 * @return The calculated pH2O value
	 */
	private double calcPH2O(double salinity, double eqt) {
		double kelvin = eqt + 273.15;
		return Math.exp(24.4543 - 67.4509 * (100 / kelvin) - 4.8489 * Math.log(kelvin / 100) - 0.000544 * salinity);
	}
	
	/**
	 * Calculates pCO<sub>2</sub> in water at equlibrator temperature
	 * @param co2TEDry Dry pCO<sub>2</sub> at equilibrator temperature 
	 * @param eqp The equilibrator pressure
	 * @param pH2O The water vapour pressure
	 * @return pCO<sub>2</sub> in water at equlibrator temperature
	 */
	private double calcPco2TEWet(double co2TEDry, double eqp, double pH2O) {
		double eqp_atm = eqp * PASCALS_TO_ATMOSPHERES * 100;
		return co2TEDry * (eqp_atm - pH2O);
	}
	
	/**
	 * Calculates fCO<sub>2</sub> at equilibrator temperature
	 * @param pco2TEWet pCO<sub>2</sub> at equilibrator temperature
	 * @param eqp The equilibrator pressure
	 * @param eqt The equilibrator temperature
	 * @return fCO<sub>2</sub> at equilibrator temperature
	 */
	private double calcFco2TE(double pco2TEWet, double eqp, double eqt) {
		double kelvin = eqt + 273.15;
		double B = -1636.75 + 12.0408 * kelvin -0.0327957 * Math.pow(kelvin, 2) + (3.16528 * 1e-5) * Math.pow(kelvin, 3);
		double delta = 57.7 - 0.118 * kelvin;
				
		return pco2TEWet * Math.exp(((B + 2 * (delta * 1e-6)) * (eqp * 1e-6)) / (8.314472 * kelvin));		
	}
	
	/**
	 * Calculates fCO<sub>2</sub> at the sea surface temperature
	 * @param fco2TE fCO<sub>2</sub> at equilibrator temperature
	 * @param eqt The equilibrator temperature
	 * @param sst The sea surface temperature
	 * @return fCO<sub>2</sub> at the sea surface temperature
	 */
	private double calcFco2(double fco2TE, double eqt, double sst) {
		double sst_kelvin = sst + 273.15;
		double eqt_kelvin = eqt + 273.15;
		return fco2TE * Math.exp(0.0423 * (sst_kelvin - eqt_kelvin));
	}
}
<|MERGE_RESOLUTION|>--- conflicted
+++ resolved
@@ -54,7 +54,6 @@
 	 */
 	private static final double PASCALS_TO_ATMOSPHERES = 0.00000986923266716013;
 
-<<<<<<< HEAD
 	/**
 	 * Constructor for a data reduction job to be run on a specific data file.
 	 * The job record must already have been created in the database.
@@ -68,10 +67,7 @@
 	 * @throws DatabaseException If a database error occurs
 	 * @throws RecordNotFoundException If the job cannot be found in the database
 	 */
-	public DataReductionJob(ResourceManager resourceManager, Properties config, long jobId, List<String> parameters) throws MissingParamException, InvalidJobParametersException, DatabaseException, RecordNotFoundException {
-=======
 	public DataReductionJob(ResourceManager resourceManager, Properties config, long jobId, Map<String, String> parameters) throws MissingParamException, InvalidJobParametersException, DatabaseException, RecordNotFoundException {
->>>>>>> 26ae002b
 		super(resourceManager, config, jobId, parameters);
 	}
 	
