--- conflicted
+++ resolved
@@ -552,11 +552,6 @@
 	 * @throws RecordNotFoundException If the specified instrument cannot be found
 	 * @throws InstrumentException If any instrument values are invalid
 	 */
-<<<<<<< HEAD
-	public static Instrument getInstrument(Connection conn, long instrumentID) throws MissingParamException, DatabaseException, RecordNotFoundException {
-		return null;
-		// TODO Reinstate
-=======
 	public static Instrument getInstrument(Connection conn, long instrumentId, SensorsConfiguration sensorConfiguration, RunTypeCategoryConfiguration runTypeConfiguration) throws MissingParamException, DatabaseException, RecordNotFoundException, InstrumentException {
 		
 		MissingParam.checkMissing(conn, "conn");
@@ -683,188 +678,13 @@
 	private static LongitudeSpecification buildLongitudeSpecification(ResultSet record) throws SQLException, PositionException {
 		LongitudeSpecification spec = null;
 		
-		int format = record.getInt(9);
-		int valueColumn = record.getInt(10);
-		int hemisphereColumn = record.getInt(11);
+		MissingParam.checkMissing(dataSource, "dataSource");
+		MissingParam.checkMissing(fileId, "fileId");
 		
 		if (format != -1) {
 			spec = new LongitudeSpecification(format, valueColumn, hemisphereColumn);
 		}
 		return spec;
-	}
-	
-	/**
-	 * Construct a {@link LatitudeSpecification} object from a database record
-	 * @param record The database record
-	 * @return The specification
-	 * @throws SQLException If a database error occurs
-	 * @throws PositionException If the specification is invalid
-	 * @see #GET_FILE_DEFINITIONS_QUERY
-	 */
-	private static LatitudeSpecification buildLatitudeSpecification(ResultSet record) throws SQLException, PositionException {
-		LatitudeSpecification spec = null;
-		
-		int format = record.getInt(12);
-		int valueColumn = record.getInt(13);
-		int hemisphereColumn = record.getInt(14);
-		
-		if (format != -1) {
-			spec = new LatitudeSpecification(format, valueColumn, hemisphereColumn); 
-		}
-		
-		return spec;
-	}
-	
-	/**
-	 * Construct a {@link DateTimeSpecification} object from a database record
-	 * @param record The database record
-	 * @return The specification
-	 * @throws SQLException If a database error occurs
-	 * @throws IOException If a Properties string cannot be parsed
-	 * @throws DateTimeSpecificationException If the specification is invalid
-	 * @see #GET_FILE_DEFINITIONS_QUERY
-	 */
-	private static DateTimeSpecification buildDateTimeSpecification(ResultSet record) throws SQLException, IOException, DateTimeSpecificationException {
-		int headerLines = record.getInt(5);
-		
-		int dateTimeCol = record.getInt(15);
-		Properties dateTimeProps = StringUtils.propertiesFromString(record.getString(16));
-		int dateCol = record.getInt(17);
-		Properties dateProps = StringUtils.propertiesFromString(record.getString(18));
-		int hoursFromStartCol = record.getInt(19);
-		Properties hoursFromStartProps = StringUtils.propertiesFromString(record.getString(20));
-		int jdayTimeCol = record.getInt(21);
-		int jdayCol = record.getInt(22);
-		int yearCol = record.getInt(23);
-		int monthCol = record.getInt(24);
-		int dayCol = record.getInt(25);
-		int timeCol = record.getInt(26);
-		Properties timeProps = StringUtils.propertiesFromString(record.getString(27));
-		int hourCol = record.getInt(28);
-		int minuteCol = record.getInt(29);
-		int secondCol = record.getInt(30);
-		
-		return new DateTimeSpecification(headerLines > 0, dateTimeCol, dateTimeProps, dateCol, dateProps, hoursFromStartCol, hoursFromStartProps,
-				jdayTimeCol, jdayCol, yearCol, monthCol, dayCol, timeCol, timeProps, hourCol, minuteCol, secondCol);
-	}
-	
-	/**
-	 * Get the sensor and file column configuration for an instrument
-	 * @param conn A database connection
-	 * @param files The instrument's files
-	 * @param sensorConfiguration The sensor configuration
-	 * @param runTypeConfiguration The run type configuration
-	 * @return The assignments for the instrument
-	 * @throws DatabaseException If a database error occurs
-	 * @throws RecordNotFoundException If any required records are not found
-	 * @throws InstrumentException If any instrument values are invalid
-	 */
-	private static SensorAssignments getSensorAssignments(Connection conn, InstrumentFileSet files, SensorsConfiguration sensorConfiguration, RunTypeCategoryConfiguration 
-			runTypeConfiguration) throws DatabaseException, RecordNotFoundException, InstrumentException {
-		SensorAssignments assignments = sensorConfiguration.getNewSensorAssigments();
-		
-		List<PreparedStatement> stmts = new ArrayList<PreparedStatement>();
-		List<ResultSet> records = new ArrayList<ResultSet>();
-		
-		try {
-			for (FileDefinition file : files) {
-				
-				PreparedStatement stmt = conn.prepareStatement(GET_FILE_COLUMNS_QUERY);
-				stmts.add(stmt);
-				stmt.setLong(1, file.getDatabaseId());
-				
-				ResultSet columns = stmt.executeQuery();
-				records.add(columns);
-				int columnsRead = 0;
-				while (columns.next()) {
-					columnsRead++;
-					
-					int fileColumn = columns.getInt(1);
-					boolean primarySensor = columns.getBoolean(2);
-					String sensorType = columns.getString(3);
-					String sensorName = columns.getString(4);
-					int valueColumn = columns.getInt(5);
-					boolean dependsQuestionAnswer = columns.getBoolean(6);
-					String missingValue = columns.getString(7);
-					boolean postCalibrated = columns.getBoolean(8);
-					
-					if (sensorType.equals(FileDefinition.RUN_TYPE_COL_NAME)) {
-						file.setRunTypeColumn(fileColumn);
-						getRunTypes(conn, file, runTypeConfiguration);
-					} else {
-						assignments.addAssignment(sensorType, new SensorAssignment(file.getFileDescription(), fileColumn, valueColumn, sensorName, postCalibrated, primarySensor, dependsQuestionAnswer, missingValue));
-					}
-				}
-				
-				if (columnsRead == 0) {
-					throw new RecordNotFoundException("No file columns found", "file_column", file.getDatabaseId());
-				}
-			}
-		} catch (SQLException e) {
-			throw new DatabaseException("Error while retrieving file columns", e);
-		} finally {
-			DatabaseUtils.closeResultSets(records);
-			DatabaseUtils.closeStatements(stmts);
-		}
-		
-		return assignments;
-	}
-	
-	/**
-	 * Load the run types for a file from the database
-	 * @param conn A database connection
-	 * @param file The file whose run types are to be retrieved
-	 * @param runTypeConfig The run types configuration
-	 * @throws DatabaseException If a database error occurs
-	 * @throws InstrumentException If a stored run type category is not configured
-	 */
-	private static void getRunTypes(Connection conn, FileDefinition file, RunTypeCategoryConfiguration runTypeConfig) throws DatabaseException, InstrumentException {
-		PreparedStatement stmt = null;
-		ResultSet records = null;
-		
-		try {
-			stmt = conn.prepareStatement(GET_RUN_TYPES_QUERY);
-			stmt.setLong(1, file.getDatabaseId());
-			
-			records = stmt.executeQuery();
-			while (records.next()) {
-				String runType = records.getString(1);
-				String categoryCode = records.getString(2);
-				
-				file.setRunTypeCategory(runType, runTypeConfig.getCategory(categoryCode));
-			}
-			
-		} catch (SQLException e) {
-			throw new DatabaseException("Error while retrieving run types", e);
-		} finally {
-			DatabaseUtils.closeResultSets(records);
-			DatabaseUtils.closeStatements(stmt);
-		}
-		
-		
->>>>>>> 600efebe
-	}
-	
-	/**
-	 * Get the Instrument object associated with a give data file,
-	 * identified by its database ID
-	 * @param dataSource A data source
-	 * @param fileId The data file ID
-	 * @param sensorConfiguration The sensors configuration
-	 * @param runTypeConfiguration The run type category configuration
-	 * @return The instrument object
-	 * @throws MissingParamException If any parameters are missing
-	 * @throws DatabaseException If an unexpected database error occurs
-	 * @throws RecordNotFoundException If the file ID is not in the database
-	 * @throws InstrumentException If any instrument details are invalid
-	 */
-	public static Instrument getInstrumentByFileId(DataSource dataSource, long fileId, SensorsConfiguration sensorConfiguration, RunTypeCategoryConfiguration runTypeConfiguration) throws MissingParamException, DatabaseException, RecordNotFoundException, InstrumentException {
-		
-		MissingParam.checkMissing(dataSource, "dataSource");
-		MissingParam.checkMissing(fileId, "fileId");
-		
-		long instrumentId = DataFileDB.getInstrumentId(dataSource, fileId);
-		return getInstrument(dataSource, instrumentId, sensorConfiguration, runTypeConfiguration);
 	}
 
 	/**
