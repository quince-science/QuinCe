--- conflicted
+++ resolved
@@ -975,7 +975,10 @@
     return null != sensorGroups && sensorGroups.size() > 1;
   }
 
-<<<<<<< HEAD
+  public String getDisplayName() {
+    return platformName + ";" + name;
+  }
+
   /**
    * Determine whether or not any diagnostic sensors have been assigned to this
    * instrument.
@@ -1045,9 +1048,5 @@
     }
 
     return result;
-=======
-  public String getDisplayName() {
-    return platformName + ";" + name;
->>>>>>> 663096b1
   }
 }