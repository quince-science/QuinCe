--- conflicted
+++ resolved
@@ -385,7 +385,6 @@
   }
 
   /**
-<<<<<<< HEAD
    * Determines whether or not a given run type is <i>not</i> sourced from a
    * column in a data file.
    *
@@ -402,19 +401,6 @@
     return runType.equals(MEASUREMENT_RUN_TYPE)
       || runType.equals(INTERNAL_CALIBRATION_RUN_TYPE)
       || runType.equals(IGNORED_RUN_TYPE);
-=======
-   * Determines whether or not a given Run Type is an auto-generated Run Type.
-   *
-   * @param runType
-   *          The Run Type to test.
-   * @return {@code true} if the Run Type is auto-generated; {@code false} if it
-   *         is not.
-   */
-  public static boolean isAutoRunType(String runType) {
-    return runType.equals(IGNORED_RUN_TYPE)
-      || runType.equals(INTERNAL_CALIBRATION_RUN_TYPE)
-      || runType.equals(MEASUREMENT_RUN_TYPE);
->>>>>>> 82a6c745
   }
 }
 
