--- conflicted
+++ resolved
@@ -478,7 +478,6 @@
 		return output;
 	}
 
-<<<<<<< HEAD
 	/**
 	 * Format a field ready for output.
 	 * 
@@ -506,10 +505,7 @@
 	 * @throws MessageException If the QC message cannot be reconstructed
 	 * @see RebuildCode
 	 */
-	private static String formatField(ResultSet records, int columnIndex, String columnName, boolean asString) throws SQLException, MessageException {
-=======
 	private static String formatField(ResultSet records, int columnIndex, String columnName, boolean jsonMode, String missingValue) throws SQLException, MessageException {
->>>>>>> 26ae002b
 		
 		String result;
 		
@@ -570,7 +566,6 @@
 		return result;
 	}
 	
-<<<<<<< HEAD
 	/**
 	 * Retrieve a portion of a data file in JSON format.
 	 * 
@@ -616,10 +611,7 @@
 	 * @see RunType
 	 * @see Flag
 	 */
-	public static String getJsonData(DataSource dataSource, long fileId, int co2Type, List<String> columns, List<Integer> includeFlags, int start, int length, boolean sortByFirstColumn, boolean valuesAsStrings) throws MissingParamException, MessageException {
-=======
 	public static String getJsonDataObjects(DataSource dataSource, long fileId, int co2Type, List<String> columns, List<Integer> includeFlags, int start, int length, boolean sortByFirstColumn, boolean valuesAsStrings, boolean includeRowId)  throws MissingParamException, MessageException {
->>>>>>> 26ae002b
 		MissingParam.checkMissing(dataSource, "dataSource");
 		MissingParam.checkPositive(fileId, "fileId");
 		MissingParam.checkMissing(columns, "columns");
