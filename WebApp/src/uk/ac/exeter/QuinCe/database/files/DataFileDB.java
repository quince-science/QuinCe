package uk.ac.exeter.QuinCe.database.files;

import java.io.IOException;
import java.sql.Connection;
import java.sql.PreparedStatement;
import java.sql.ResultSet;
import java.sql.SQLException;
import java.sql.Statement;
import java.util.ArrayList;
import java.util.Calendar;
import java.util.HashMap;
import java.util.List;
import java.util.Map;
import java.util.Properties;

import javax.sql.DataSource;

import uk.ac.exeter.QCRoutines.messages.Flag;
import uk.ac.exeter.QuinCe.data.FileInfo;
import uk.ac.exeter.QuinCe.data.RawDataFile;
import uk.ac.exeter.QuinCe.data.RawDataFileException;
import uk.ac.exeter.QuinCe.data.RunType;
import uk.ac.exeter.QuinCe.data.User;
import uk.ac.exeter.QuinCe.database.DatabaseException;
import uk.ac.exeter.QuinCe.database.DatabaseUtils;
import uk.ac.exeter.QuinCe.database.RecordNotFoundException;
import uk.ac.exeter.QuinCe.database.Calculation.DataReductionDB;
import uk.ac.exeter.QuinCe.database.Calculation.RawDataDB;
import uk.ac.exeter.QuinCe.database.QC.QCDB;
import uk.ac.exeter.QuinCe.jobs.Job;
import uk.ac.exeter.QuinCe.jobs.JobManager;
import uk.ac.exeter.QuinCe.jobs.files.FileJob;
import uk.ac.exeter.QuinCe.utils.DateTimeUtils;
import uk.ac.exeter.QuinCe.utils.MissingParam;
import uk.ac.exeter.QuinCe.utils.MissingParamException;

/**
 * <p>Methods for handling raw data files.</p>
 * 
 * <p>
 *   The database stores details of the files, while the files themselves
 *   are kept on the file system (see {@link FileStore}).
 * </p>
 * 
 * <p>
 *   This class provides the API for all raw data handling activities.
 *   All methods automatically make the appropriate calls to store and
 *   retrieve files on the file system, and methods in the {@link FileStore}
 *   class should not be called directly (they are {@code protected} within this package). 
 * </p>
 * 
 * @author Steve Jones
 * @see FileStore
 */
public class DataFileDB {

	/**
	 * Query to find a data file in the database by name and instrument ID
	 */
	private static final String FIND_FILE_QUERY = "SELECT id FROM data_file WHERE instrument_id = ? AND filename = ?";
	
	/**
	 * Statement to add a data file to the database
	 */
	private static final String ADD_FILE_STATEMENT = "INSERT INTO data_file (instrument_id, filename, start_date, record_count, current_job, last_touched) "
		+ "VALUES (?, ?, ?, ?, ?, ?)";

	/**
	 * Query to find all the data files owned by a given user
	 */
	private static final String GET_USER_FILES_QUERY = "SELECT f.id, i.id, i.name, f.filename, f.start_date, f.record_count, f.current_job, f.last_touched, f.delete_flag FROM instrument AS i INNER JOIN data_file AS f ON i.id = f.instrument_id"
			+ " WHERE f.delete_flag = 0 AND i.owner = ? ORDER BY f.last_touched DESC";
	
	/**
	 * Statement to delete the details of a data file
	 */
	private static final String DELETE_FILE_STATEMENT = "DELETE FROM data_file WHERE id = ?";
	
	/**
	 * Query to find a file using its database ID
	 */
	private static final String FIND_FILE_BY_ID_QUERY = "SELECT f.id, i.id, i.name, f.filename, f.start_date, f.record_count, f.current_job, f.last_touched, f.delete_flag FROM instrument AS i INNER JOIN data_file AS f ON i.id = f.instrument_id"
			+ " WHERE f.id = ?";
	
	/**
	 * Query to get the database ID of the instrument associated with a given data file
	 */
	private static final String GET_INSTRUMENT_ID_QUERY = "SELECT instrument_id FROM data_file WHERE id = ?";
	
	/**
	 * Statement to set the ID of the job currently being run on a given data file
	 */
	private static final String SET_JOB_STATEMENT = "UPDATE data_file SET current_job = ? WHERE id = ?";
	
	/**
	 * Query to retrieve the number of atmospheric CO<sub>2</sub> measurements in a given data file
	 */
	private static final String ATMOSPHERIC_MEAS_COUNT_QUERY = "SELECT COUNT(*) FROM raw_data WHERE data_file_id = ? AND co2_type = " + RunType.RUN_TYPE_ATMOSPHERIC;
	
	/**
	 * Query to retrieve the number of ocean CO<sub>2</sub> measurements in a given data file
	 */
	private static final String OCEAN_MEAS_COUNT_QUERY = "SELECT COUNT(*) FROM raw_data WHERE data_file_id = ? AND co2_type = " + RunType.RUN_TYPE_WATER;
	
	/**
	 * Query to retrieve the number of gas standard measurements in a given data file
	 */
	private static final String STANDARDS_COUNT_QUERY = "SELECT COUNT(*) FROM gas_standards_data WHERE data_file_id = ?";
	
<<<<<<< HEAD
	/**
	 * Query to retrieve the number of records with each possible QC flag value for a given data file
	 */
	private static final String GET_QC_FLAGS_QUERY = "SELECT DISTINCT qc_flag, COUNT(qc_flag) FROM qc WHERE data_file_id = ? GROUP BY qc_flag";

	/**
	 * Query to retrieve the number of records with each possible WOCE flag value for a given data file
	 */
	private static final String GET_WOCE_FLAGS_QUERY = "SELECT DISTINCT woce_flag, COUNT(woce_flag) FROM qc WHERE data_file_id = ? GROUP BY woce_flag";
=======
	private static final String GET_QC_FLAGS_QUERY = "SELECT DISTINCT qc_flag, COUNT(qc_flag) FROM qc AS q INNER JOIN raw_data AS w on w.data_file_id = q.data_file_id AND w.row = q.row WHERE q.data_file_id = ? AND w.co2_type = 0 GROUP BY qc_flag";

	private static final String GET_WOCE_FLAGS_QUERY = "SELECT DISTINCT woce_flag, COUNT(woce_flag) FROM qc AS q INNER JOIN raw_data AS w on w.data_file_id = q.data_file_id AND w.row = q.row WHERE q.data_file_id = ? AND w.co2_type = 0 GROUP BY woce_flag";
>>>>>>> 26ae002b

	/**
	 * Statement to set the given data file's {@code last_touched} value to the current time
	 */
	private static final String TOUCH_FILE_STATEMENT = "UPDATE data_file SET last_touched = NOW() WHERE id = ?";
	
	private static final String SET_DELETE_FLAG_STATEMENT = "UPDATE data_file SET delete_flag = ? WHERE id = ?";

	private static final String GET_DELETE_FLAG_STATEMENT = "SELECT delete_flag FROM data_file WHERE id = ?";
	
	private static final String GET_DELETE_FLAG_FILES_QUERY = "SELECT id FROM data_file WHERE delete_flag = 1";

	/**
	 * Store a file in the database and in the file store
	 * @param dataSource A data source
	 * @param appConfig The application configuration
	 * @param owner The user that uploaded the file. This user is designated as the file's owner for access permissions.
	 * @param instrumentID The instrument ID
	 * @param dataFile The data file
	 * @throws MissingParamException If any of the parameters are missing
	 * @throws FileExistsException If the file already exists in the system
	 * @throws DatabaseException If an error occurs while storing the file
	 */
	public static void storeFile(DataSource dataSource, Properties appConfig, User owner, long instrumentID, RawDataFile dataFile) throws MissingParamException, FileExistsException, DatabaseException {
		
		MissingParam.checkMissing(dataSource, "dataSource");
		MissingParam.checkMissing(appConfig, "appConfig");
		MissingParam.checkPositive(instrumentID, "instrumentID");
		MissingParam.checkMissing(dataFile, "file");
		
		if (fileExists(dataSource, instrumentID, dataFile.getFileName())) {
			throw new FileExistsException(dataSource, instrumentID, dataFile.getFileName());
		}
		
		Connection conn = null;
		PreparedStatement stmt = null;
		ResultSet generatedKeys = null;
		
		
		try {
			
			conn = dataSource.getConnection();
			conn.setAutoCommit(false);
			stmt = conn.prepareStatement(ADD_FILE_STATEMENT, Statement.RETURN_GENERATED_KEYS);
			stmt.setLong(1, instrumentID);
			stmt.setString(2, dataFile.getFileName());
			stmt.setDate(3, new java.sql.Date(dataFile.getStartDate().getTimeInMillis()));
			stmt.setInt(4, dataFile.getRecordCount());
			stmt.setInt(5, FileInfo.JOB_CODE_EXTRACT);
			stmt.setTimestamp(6, new java.sql.Timestamp(System.currentTimeMillis()));
			
			stmt.execute();
			
			generatedKeys = stmt.getGeneratedKeys();
			if (generatedKeys.next()) {
			
				Map<String, String> jobParameters = new HashMap<String, String>(1);
				jobParameters.put(FileJob.FILE_ID_KEY, String.valueOf(generatedKeys.getLong(1)));
				JobManager.addJob(conn, owner, FileInfo.getJobClass(FileInfo.JOB_CODE_EXTRACT), jobParameters);
				
				// Store the file
				FileStore.storeFile(appConfig, instrumentID, dataFile);

				conn.commit();
			}
			
			
		} catch (Exception e) {
			try {
				DatabaseUtils.rollBack(conn);
			} catch (Exception e2) {
				//Do nothing
			}
			
			throw new DatabaseException("An error occurred while storing the file", e);
		} finally {
			DatabaseUtils.closeResultSets(generatedKeys);
			DatabaseUtils.closeStatements(stmt);
			DatabaseUtils.closeConnection(conn);
		}
		
		
	}

	/**
	 * Determines whether a file with the specified ID exists in the database
	 * @param dataSource A data source
	 * @param fileId The file ID
	 * @return {@code true} if the file exists; {@code false} if it does not
	 * @throws MissingParamException If any parameters are missing
	 * @throws DatabaseException If an error occurs
<<<<<<< HEAD
	 * @throws RecordNotFoundException If the database record disappears during checks. A very unlikely occurrence.
=======
	 * @throws RecordNotFoundException If the file disappears between locating it and reading its details
>>>>>>> 26ae002b
	 */
	public static boolean fileExists(DataSource dataSource, long fileId) throws MissingParamException, DatabaseException, RecordNotFoundException {
		return (null != getFileDetails(dataSource, fileId));
	}
	
	/**
	 * Determinsed whether a file with the specified ID exists in the database
	 * @param conn A database connection
	 * @param fileId The file ID
	 * @return {@code true} if the file exists; {@code false} if it does not
	 * @throws MissingParamException If any parameters are missing
	 * @throws DatabaseException If an error occurs
	 * @throws RecordNotFoundException If the file disappears between locating it and reading its details
	 */
	public static boolean fileExists(Connection conn, long fileId) throws MissingParamException, DatabaseException, RecordNotFoundException {
		return (null != getFileDetails(conn, fileId));
	}
	
	/**
	 * Checks to see if a file with a given name and for a given instrument
	 * already exists in the system
	 * @param dataSource A data source
	 * @param instrumentID The instrument ID
	 * @param fileName The name of the file
	 * @return {@code true} if the file exists; {@code false} if it does not
	 * @throws MissingParamException If any of the parameters are missing
	 * @throws DatabaseException If an error occurs during the search
	 */
	public static boolean fileExists(DataSource dataSource, long instrumentID, String fileName) throws MissingParamException, DatabaseException {
		
		MissingParam.checkMissing(dataSource, "dataSource");
		MissingParam.checkPositive(instrumentID, "instrumentID");
		MissingParam.checkMissing(fileName, "fileName");
		
		boolean result = false;
		
		Connection conn = null;
		PreparedStatement stmt = null;
		ResultSet records = null;
		
		try {
			conn = dataSource.getConnection();
			stmt = conn.prepareStatement(FIND_FILE_QUERY);
			stmt.setLong(1, instrumentID);
			stmt.setString(2, fileName);
			records = stmt.executeQuery();
			result = records.next();
			
		} catch (SQLException e) {
			throw new DatabaseException("An error occurred while searching for an existing file", e);
		} finally {
			DatabaseUtils.closeResultSets(records);
			DatabaseUtils.closeStatements(stmt);
			DatabaseUtils.closeConnection(conn);
		}
		
		return result;
	}
	
	/**
	 * Returns a list of all the files owned by a specific user
	 * @param dataSource A data source 
	 * @param user The user
	 * @return The list of files
	 * @throws DatabaseException If an error occurs during the search
	 */
	public static List<FileInfo> getUserFiles(DataSource dataSource, User user) throws DatabaseException {
		
		Connection conn = null;
		PreparedStatement stmt = null;
		ResultSet records = null;
		List<FileInfo> fileInfo = new ArrayList<FileInfo>();
		
		try {
			conn = dataSource.getConnection();
			stmt = conn.prepareStatement(GET_USER_FILES_QUERY);
			stmt.setLong(1, user.getDatabaseID());
			
			records = stmt.executeQuery();
			while (records.next()) {
				fileInfo.add(makeFileInfo(records, conn));
			}
			
		} catch (Exception e) {
			e.printStackTrace();
			throw new DatabaseException("An error occurred while searching for files", e); 
		} finally {
			DatabaseUtils.closeResultSets(records);
			DatabaseUtils.closeStatements(stmt);
			DatabaseUtils.closeConnection(conn);
		}
		
		return fileInfo;
	}
	
	/**
	 * Retrieve all the details of a specified data file. These are supplied as
	 * a {@link FileInfo} object.
	 * 
	 * @param dataSource A data source
	 * @param fileId The data file's database ID
	 * @return An object containing the file's details
	 * @throws MissingParamException If any required parameters are missing
	 * @throws DatabaseException If a database error occurs
	 * @throws RecordNotFoundException If the specified data file does not exist
	 * @see FileInfo
	 */
	public static FileInfo getFileDetails(DataSource dataSource, long fileId) throws MissingParamException, DatabaseException, RecordNotFoundException {
		MissingParam.checkMissing(dataSource, "dataSource");
		MissingParam.checkPositive(fileId, "fileId");
		
		Connection conn = null;
		
		try {
			conn = dataSource.getConnection();
			return getFileDetails(conn, fileId);
		} catch (SQLException e) {
			throw new DatabaseException("An error occurred while searching for the file", e);
		} finally {
			DatabaseUtils.closeConnection(conn);
		}
	}
		
	public static FileInfo getFileDetails(Connection conn, long fileId) throws MissingParamException, DatabaseException, RecordNotFoundException {
			
		FileInfo result = null;
		
		MissingParam.checkMissing(conn, "conn");
		MissingParam.checkPositive(fileId, "fileId");
				
		PreparedStatement stmt = null;
		ResultSet record = null;
		
		try {
			stmt = conn.prepareStatement(FIND_FILE_BY_ID_QUERY);
			stmt.setLong(1, fileId);
			record = stmt.executeQuery();
			if (record.next()) {
				result = makeFileInfo(record, conn);
			}
						
		} catch (SQLException e) {
			throw new DatabaseException("An error occurred while searching for the file", e);
		} finally {
			DatabaseUtils.closeResultSets(record);
			DatabaseUtils.closeStatements(stmt);
		}
		
		return result;
	}
	
	public static void deleteFile(DataSource dataSource, Properties appConfig, long fileId) throws MissingParamException, DatabaseException, RecordNotFoundException {
		MissingParam.checkMissing(dataSource, "dataSource");
		MissingParam.checkMissing(appConfig, "appConfig");
		MissingParam.checkPositive(fileId, "fileId");
		deleteFile(dataSource, appConfig, getFileDetails(dataSource, fileId));
	}
	
	/**
	 * Removes a file from the database and the underlying file store.
	 * @param dataSource A data source
	 * @param appConfig The application configuration
	 * @param fileDetails The details of the file to be deleted
	 * @throws MissingParamException If any parameters are missing
	 * @throws DatabaseException If an error occurs during deletion
	 */
	public static void deleteFile(DataSource dataSource, Properties appConfig, FileInfo fileDetails) throws MissingParamException, DatabaseException {
		
		MissingParam.checkMissing(dataSource, "dataSource");
		MissingParam.checkMissing(appConfig, "appConfig");
		MissingParam.checkMissing(fileDetails, "fileDetails");
		
		Connection conn = null;
		PreparedStatement stmt = null;
		
		try {
			conn = dataSource.getConnection();
			conn.setAutoCommit(false);
			
			// Send out sub-record delete requests
			QCDB.clearQCData(conn, fileDetails.getFileId());
			DataReductionDB.clearDataReductionData(conn, fileDetails.getFileId());
			RawDataDB.clearRawData(conn, fileDetails.getFileId());
			
			stmt = conn.prepareStatement(DELETE_FILE_STATEMENT);
			stmt.setLong(1, fileDetails.getFileId());
			stmt.execute();
			
			// Delete the file from the file store
			FileStore.deleteFile(appConfig, fileDetails);
			
			conn.commit();
			
		} catch (SQLException e) {
			throw new DatabaseException("An error occurred while deleting the data file", e);
		} finally {
			DatabaseUtils.closeStatements(stmt);
			DatabaseUtils.closeConnection(conn);
		}
	}
	
	/**
	 * Retrieves the database ID of the instrument with which the specified data file is associated.
	 * @param dataSource A data source
	 * @param fileId The database ID of the data file
	 * @return The database ID of the instrument
	 * @throws MissingParamException If any required parameters are missing
	 * @throws DatabaseException If a database error occurs
	 * @throws RecordNotFoundException If the specified data file does not exist
	 */
	public static long getInstrumentId(DataSource dataSource, long fileId) throws MissingParamException, DatabaseException, RecordNotFoundException {
		
		MissingParam.checkMissing(dataSource, "dataSource");
		MissingParam.checkMissing(fileId, "fileId");
		
		long result = -1;
		
		Connection conn = null;
		PreparedStatement stmt = null;
		ResultSet record = null;
		
		try {
			conn = dataSource.getConnection();
			stmt = conn.prepareStatement(GET_INSTRUMENT_ID_QUERY);
			stmt.setLong(1, fileId);
			
			record = stmt.executeQuery();
			if (!record.next()) {
				throw new RecordNotFoundException("Could not find file with id " + fileId);
			} else {
				result = record.getLong(1);
			}
			
		} catch (SQLException e) {
			throw new DatabaseException("An error occured while retrieving the file's instrument ID", e);
		} finally {
			DatabaseUtils.closeResultSets(record);
			DatabaseUtils.closeStatements(stmt);
			DatabaseUtils.closeConnection(conn);
		}
		
		return result;
	}
	
	/**
	 * Retrieve the contents of a data file from the file store
	 * @param dataSource A data source
	 * @param appConfig The application configuration
	 * @param fileId The file's database ID
	 * @return The data file
	 * @throws DatabaseException If an error occurs while retrieving the file details or contents
	 * @throws MissingParamException If any parameters are missing
	 * @throws RawDataFileException If the data file cannot be parsed
	 */
	public static RawDataFile getRawDataFile(DataSource dataSource, Properties appConfig, long fileId) throws MissingParamException, DatabaseException, RawDataFileException {
		
		MissingParam.checkMissing(dataSource, "dataSource");
		MissingParam.checkMissing(appConfig, "appConfig");
		MissingParam.checkPositive(fileId, "fileId");
		
		try {
			FileInfo fileInfo = getFileDetails(dataSource, fileId);
			return FileStore.getFile(dataSource, appConfig, fileInfo);
		} catch (RecordNotFoundException|IOException e) {
			throw new DatabaseException("An error occurred while retrieving the file from the file store", e);
		}
	}
	
	/**
	 * Specify the type of job that is currently being run (or queued to be run) on the specified file.
	 * 
	 * The job is specified as a Job Code, so that it is not the specific {@link Job} object that
	 * is referenced, but the type of Job. These Job Codes are defined in the {@link FileInfo} class.
	 * 
	 * @param conn A database connection
	 * @param fileId The database ID of the data file
	 * @param jobCode The Job Code of the job that is running (or will be run)
	 * @throws MissingParamException If any required parameters are missing
	 * @throws DatabaseException If a database error occurs
	 * @see FileInfo
	 */
	public static void setCurrentJob(Connection conn, long fileId, int jobCode) throws MissingParamException, DatabaseException {
		
		MissingParam.checkMissing(conn, "conn");
		MissingParam.checkPositive(fileId, "fileId");
		
		PreparedStatement stmt = null;
		
		try {
			stmt = conn.prepareStatement(SET_JOB_STATEMENT);
			stmt.setInt(1, jobCode);
			stmt.setLong(2, fileId);
			
			stmt.execute();
		} catch (SQLException e) {
			throw new DatabaseException("An error occurred while setting the current job", e);
		} finally {
			DatabaseUtils.closeStatements(stmt);
		}
	}
	
	/**
	 * <p>Create a {@link FileInfo} object from the current record in a ResultSet.</p>
	 * 
	 * <p>
	 *   This method expects the {@link ResultSet} to have come from the {@link #FIND_FILE_BY_ID_QUERY}.
	 *   If it has not, the method's behaviour is undefined. It is most likely that a {@link DatabaseException}
	 *   or {@link RecordNotFoundException} will be thrown.
	 * </p>  
	 * 
	 * @param record The {@link ResultSet} whose current record is to be read
	 * @return A {@link FileInfo} object for the record
	 * @throws SQLException If the record is not of the right format
	 * @throws RecordNotFoundException If the database record disappears while its details are being retrieved  
	 * @throws MissingParamException If any required parameters are missing
	 * @throws DatabaseException If a database error occurs
	 * @see FileInfo
	 */
	private static FileInfo makeFileInfo(ResultSet record, Connection conn) throws SQLException, DatabaseException, MissingParamException, RecordNotFoundException {
		long fileID = record.getLong(1);
		long instrumentId = record.getLong(2);
		String instrumentName = record.getString(3);
		String fileName = record.getString(4);
		Calendar startDate = DateTimeUtils.getUTCCalendarInstance();
		startDate.setTime(record.getDate(5));
		int recordCount = record.getInt(6);
		int currentJob = record.getInt(7);
		Calendar lastTouched = DateTimeUtils.getUTCCalendarInstance();
		lastTouched.setTime(record.getDate(8));
		boolean deleteFlag = record.getBoolean(9);
	
		PreparedStatement atmosphericMeasurementsStmt = null;
		PreparedStatement oceanMeasurementsStmt = null;
		PreparedStatement standardsStmt = null;
		ResultSet atmosphericMeasurementsCount = null;
		ResultSet oceanMeasurementsCount = null;
		ResultSet standardsCount = null;
		int atmosphericMeasurements = 0;
		int oceanMeasurements = 0;
		int standards = 0;

		try {
			atmosphericMeasurementsStmt = conn.prepareStatement(ATMOSPHERIC_MEAS_COUNT_QUERY);
			atmosphericMeasurementsStmt.setLong(1, fileID);
			
			atmosphericMeasurementsCount = atmosphericMeasurementsStmt.executeQuery();
			if (atmosphericMeasurementsCount.next()) {
				atmosphericMeasurements = atmosphericMeasurementsCount.getInt(1);
			}
			
			oceanMeasurementsStmt = conn.prepareStatement(OCEAN_MEAS_COUNT_QUERY);
			oceanMeasurementsStmt.setLong(1, fileID);
			
			oceanMeasurementsCount = oceanMeasurementsStmt.executeQuery();
			if (oceanMeasurementsCount.next()) {
				oceanMeasurements = oceanMeasurementsCount.getInt(1);
			}
			
			standardsStmt = conn.prepareStatement(STANDARDS_COUNT_QUERY);
			standardsStmt.setLong(1, fileID);
			
			standardsCount = standardsStmt.executeQuery();
			if (standardsCount.next()) {
				standards = standardsCount.getInt(1);
			}
		} catch (Exception e) {
			throw e;
		} finally {
			DatabaseUtils.closeResultSets(atmosphericMeasurementsCount, oceanMeasurementsCount, standardsCount);
			DatabaseUtils.closeStatements(atmosphericMeasurementsStmt, oceanMeasurementsStmt, standardsStmt);
		}

		
		FileInfo result = new FileInfo(fileID, instrumentId, instrumentName, fileName, startDate, recordCount, deleteFlag, currentJob, lastTouched, atmosphericMeasurements, oceanMeasurements, standards);
		updateFlagCounts(conn, result);
		return result;
	}
	
	/**
	 * <p>Update the flag counts for a specified data file.</p>
	 * 
	 * <p>
	 *   The file details to be updated are provided as a pre-existing {@link FileInfo}
	 *   object. The file's database ID is extracted and used to query the database. The
	 *   {@link FileInfo} object is then updated with the retrieved flag counts.
	 * </p>
	 * @param conn A database connection
	 * @param fileInfo The {@link FileInfo} for the file whose flag counts are to be updated
	 * @throws DatabaseException If a database error occurs
	 * @see FileInfo
	 * @see uk.ac.exeter.QCRoutines.messages.Flag
	 */
	public static void updateFlagCounts(Connection conn, FileInfo fileInfo) throws DatabaseException {
		
		//TODO This method doesn't check that the file still exists. It should throw a 
		//     RecordNotFoundException if the query doesn't find anything.
		
		fileInfo.clearAllCounts();
		
		PreparedStatement qcFlagsStatement = null;
		PreparedStatement woceFlagsStatement = null;
		ResultSet qcFlags = null;
		ResultSet woceFlags = null;
		
		try {
			
			qcFlagsStatement = conn.prepareStatement(GET_QC_FLAGS_QUERY);
			qcFlagsStatement.setLong(1, fileInfo.getFileId());
			
			qcFlags = qcFlagsStatement.executeQuery();
			
			while (qcFlags.next()) {
				switch (qcFlags.getInt(1)) {
				case Flag.VALUE_GOOD: {
					fileInfo.setQcGoodCount(qcFlags.getInt(2));
					break;
				}
				case Flag.VALUE_QUESTIONABLE: {
					fileInfo.setQcQuestionableCount(qcFlags.getInt(2));
					break;
				}
				case Flag.VALUE_BAD: {
					fileInfo.setQcBadCount(qcFlags.getInt(2));
					break;
				}
				case Flag.VALUE_FATAL: {
					fileInfo.setQcFatalCount(qcFlags.getInt(2));
					break;
				}
				case Flag.VALUE_NOT_SET: {
					fileInfo.setQcNotSetCount(qcFlags.getInt(2));
					break;
				}
				case Flag.VALUE_IGNORED: {
					fileInfo.setIgnoredCount(qcFlags.getInt(2));
					break;
				}
				default: {
					throw new DatabaseException("Invalid QC Flag value " + qcFlags.getInt(1));
				}
				}
			}
			
			woceFlagsStatement = conn.prepareStatement(GET_WOCE_FLAGS_QUERY);
			woceFlagsStatement.setLong(1, fileInfo.getFileId());
			
			woceFlags = woceFlagsStatement.executeQuery();
			
			while (woceFlags.next()) {
				switch (woceFlags.getInt(1)) {
				case Flag.VALUE_GOOD: {
					fileInfo.setWoceGoodCount(woceFlags.getInt(2));
					break;
				}
				case Flag.VALUE_ASSUMED_GOOD: {
					fileInfo.setWoceAssumedGoodCount(woceFlags.getInt(2));
					break;
				}
				case Flag.VALUE_QUESTIONABLE: {
					fileInfo.setWoceQuestionableCount(woceFlags.getInt(2));
					break;
				}
				case Flag.VALUE_BAD: {
					fileInfo.setWoceBadCount(woceFlags.getInt(2));
					break;
				}
				case Flag.VALUE_FATAL: {
					fileInfo.setWoceFatalCount(woceFlags.getInt(2));
					break;
				}
				case Flag.VALUE_NOT_SET: {
					fileInfo.setWoceNotSetCount(woceFlags.getInt(2));
					break;
				}
				case Flag.VALUE_NEEDED: {
					fileInfo.setWoceNeededCount(woceFlags.getInt(2));;
					break;
				}
				case Flag.VALUE_IGNORED: {
					fileInfo.setIgnoredCount(woceFlags.getInt(2));
					break;
				}
				default: {
					throw new DatabaseException("Invalid WOCE Flag value " + qcFlags.getInt(1));
				}
				}
			}
			
		} catch (SQLException e) {
			throw new DatabaseException("Error while retrieving flag data", e);
		} finally {
			DatabaseUtils.closeResultSets(qcFlags, woceFlags);
			DatabaseUtils.closeStatements(qcFlagsStatement, woceFlagsStatement);
		}
	}
	
	/**
	 * Set the 'Last Touched' property of the specified file to the current date and time.
	 * 
	 * @param dataSource A data source
	 * @param fileId The database ID of the data file
	 * @throws MissingParamException If any parameters are missing
	 * @throws DatabaseException If a database error occurs
	 */
	public static void touchFile(DataSource dataSource, long fileId) throws MissingParamException, DatabaseException {
		MissingParam.checkMissing(dataSource, "dataSource");
		MissingParam.checkPositive(fileId, "fileId");
		
		Connection conn = null;
		PreparedStatement stmt = null;
		
		try {
			conn = dataSource.getConnection();
			stmt = conn.prepareStatement(TOUCH_FILE_STATEMENT);
			stmt.setLong(1, fileId);
			stmt.execute();
		} catch (SQLException e) {
			throw new DatabaseException("Error while touching file", e);
		} finally {
			DatabaseUtils.closeStatements(stmt);
			DatabaseUtils.closeConnection(conn);
		}
	}
	
	/**
	 * Set the delete flag on a data file. If set to {@code true}, this will
	 * indicate that the file should be deleted.
	 * 
	 * <p>
	 *   Files that have their delete flag set will not appear in the system
	 *   as far as users are concerned. A background task will perform the actual deletion.
	 * </p>
	 * @param dataSource A data source
	 * @param fileId The database ID of the data file
	 * @param deleteFlag The delete flag
	 * @throws MissingParamException If any of the parameters are missing
	 * @throws DatabaseException If a database error occurs
	 * @throws RecordNotFoundException If the specified data file does not exist in the database
	 */
	public static void setDeleteFlag(DataSource dataSource, long fileId, boolean deleteFlag) throws MissingParamException, DatabaseException, RecordNotFoundException {
		
		MissingParam.checkMissing(dataSource, "dataSource");
		MissingParam.checkPositive(fileId, "fileId");
		
		Connection conn = null;
		PreparedStatement stmt= null;
		
		try {
			conn = dataSource.getConnection();
			stmt = conn.prepareStatement(SET_DELETE_FLAG_STATEMENT);
			stmt.setBoolean(1, deleteFlag);
			stmt.setLong(2, fileId);
			
			stmt.execute();
			if (stmt.getUpdateCount() == 0) {
				throw new RecordNotFoundException("Data file missing while setting delete flag", "data_file", fileId);
			}
			
		} catch (SQLException e) {
			throw new DatabaseException("Error while setting delete flag", e);
		} finally {
			DatabaseUtils.closeStatements(stmt);
			DatabaseUtils.closeConnection(conn);
		}
	}
	
	/**
	 * Get the delete flag for a data file.
	 * @param dataSource A data source
	 * @param fileId The database ID of the data file
	 * @return {@code true} if the file is marked for deletion; {@code false} if it is not
	 * @throws MissingParamException If any parameters are missing
	 * @throws DatabaseException If a database error occurs
	 * @throws RecordNotFoundException If the specified data file does not exist in the database
	 */
	public static boolean getDeleteFlag(DataSource dataSource, long fileId) throws MissingParamException, DatabaseException, RecordNotFoundException {
		MissingParam.checkMissing(dataSource, "dataSource");
		MissingParam.checkPositive(fileId, "fileId");
		
		Connection conn = null;
		
		try {
			conn = dataSource.getConnection();
			return getDeleteFlag(conn, fileId);
		} catch (SQLException e) {
			throw new DatabaseException("An error occurred while searching for the file", e);
		} finally {
			DatabaseUtils.closeConnection(conn);
		}
	}
		

	/**
	 * Get the delete flag for a data file.
	 * @param conn A database connection
	 * @param fileId The database ID of the data file
	 * @return {@code true} if the file is marked for deletion; {@code false} if it is not
	 * @throws MissingParamException If any parameters are missing
	 * @throws DatabaseException If a database error occurs
	 * @throws RecordNotFoundException If the specified data file does not exist in the database
	 */
	public static boolean getDeleteFlag(Connection conn, long fileId) throws MissingParamException, DatabaseException, RecordNotFoundException {
		MissingParam.checkMissing(conn, "conn");
		MissingParam.checkPositive(fileId, "fileId");
	
		boolean result = false;
		
		PreparedStatement stmt= null;
		ResultSet records = null;
		
		try {
			stmt = conn.prepareStatement(GET_DELETE_FLAG_STATEMENT);
			stmt.setLong(1, fileId);
			
			records = stmt.executeQuery();
			if (!records.next()) {
				throw new RecordNotFoundException("Data file missing while getting delete flag", "data_file", fileId);
			} else {
				result = records.getBoolean(1);
			}
			
			return result;
		} catch (SQLException e) {
			throw new DatabaseException("Error while setting delete flag", e);
		} finally {
			DatabaseUtils.closeResultSets(records);
			DatabaseUtils.closeStatements(stmt);
		}
	}
	
	public static List<Long> getFilesWithDeleteFlag(DataSource dataSource) throws MissingParamException, DatabaseException {
		MissingParam.checkMissing(dataSource, "dataSource");
		
		Connection conn = null;
		PreparedStatement stmt = null;
		ResultSet records = null;
		
		try {
			List<Long> deleteFiles = new ArrayList<Long>();

			conn = dataSource.getConnection();
			stmt = conn.prepareStatement(GET_DELETE_FLAG_FILES_QUERY);
			records = stmt.executeQuery();
			while (records.next()) {
				deleteFiles.add(records.getLong(1));
			}
			
			return deleteFiles;
		} catch (SQLException e) {
			throw new DatabaseException("Error while searching for delete flag files", e);
		} finally {
			DatabaseUtils.closeResultSets(records);
			DatabaseUtils.closeStatements(stmt);
			DatabaseUtils.closeConnection(conn);
		}
	}
}<|MERGE_RESOLUTION|>--- conflicted
+++ resolved
@@ -107,21 +107,17 @@
 	 */
 	private static final String STANDARDS_COUNT_QUERY = "SELECT COUNT(*) FROM gas_standards_data WHERE data_file_id = ?";
 	
-<<<<<<< HEAD
 	/**
 	 * Query to retrieve the number of records with each possible QC flag value for a given data file
-	 */
-	private static final String GET_QC_FLAGS_QUERY = "SELECT DISTINCT qc_flag, COUNT(qc_flag) FROM qc WHERE data_file_id = ? GROUP BY qc_flag";
+         * Only marine measurements are included.
+	 */
+	private static final String GET_QC_FLAGS_QUERY = "SELECT DISTINCT qc_flag, COUNT(qc_flag) FROM qc AS q INNER JOIN raw_data AS w on w.data_file_id = q.data_file_id AND w.row = q.row WHERE q.data_file_id = ? AND w.co2_type = 0 GROUP BY qc_flag";
 
 	/**
 	 * Query to retrieve the number of records with each possible WOCE flag value for a given data file
+         * Only marine measurements are included.
 	 */
 	private static final String GET_WOCE_FLAGS_QUERY = "SELECT DISTINCT woce_flag, COUNT(woce_flag) FROM qc WHERE data_file_id = ? GROUP BY woce_flag";
-=======
-	private static final String GET_QC_FLAGS_QUERY = "SELECT DISTINCT qc_flag, COUNT(qc_flag) FROM qc AS q INNER JOIN raw_data AS w on w.data_file_id = q.data_file_id AND w.row = q.row WHERE q.data_file_id = ? AND w.co2_type = 0 GROUP BY qc_flag";
-
-	private static final String GET_WOCE_FLAGS_QUERY = "SELECT DISTINCT woce_flag, COUNT(woce_flag) FROM qc AS q INNER JOIN raw_data AS w on w.data_file_id = q.data_file_id AND w.row = q.row WHERE q.data_file_id = ? AND w.co2_type = 0 GROUP BY woce_flag";
->>>>>>> 26ae002b
 
 	/**
 	 * Statement to set the given data file's {@code last_touched} value to the current time
@@ -213,11 +209,7 @@
 	 * @return {@code true} if the file exists; {@code false} if it does not
 	 * @throws MissingParamException If any parameters are missing
 	 * @throws DatabaseException If an error occurs
-<<<<<<< HEAD
 	 * @throws RecordNotFoundException If the database record disappears during checks. A very unlikely occurrence.
-=======
-	 * @throws RecordNotFoundException If the file disappears between locating it and reading its details
->>>>>>> 26ae002b
 	 */
 	public static boolean fileExists(DataSource dataSource, long fileId) throws MissingParamException, DatabaseException, RecordNotFoundException {
 		return (null != getFileDetails(dataSource, fileId));
