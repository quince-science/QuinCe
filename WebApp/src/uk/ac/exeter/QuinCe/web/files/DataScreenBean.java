package uk.ac.exeter.QuinCe.web.files;

import java.sql.Connection;
import java.util.ArrayList;
import java.util.HashMap;
import java.util.List;
import java.util.Map;

import javax.sql.DataSource;

import uk.ac.exeter.QCRoutines.messages.Flag;
import uk.ac.exeter.QuinCe.data.Files.CommentSet;
import uk.ac.exeter.QuinCe.data.Files.CommentSetEntry;
import uk.ac.exeter.QuinCe.data.Files.DataFileDB;
import uk.ac.exeter.QuinCe.data.Files.FileDataInterrogator;
import uk.ac.exeter.QuinCe.data.Files.FileInfo;
import uk.ac.exeter.QuinCe.data.Instrument.Instrument;
import uk.ac.exeter.QuinCe.data.Instrument.InstrumentDB;
import uk.ac.exeter.QuinCe.data.Instrument.RunType;
import uk.ac.exeter.QuinCe.data.QC.QCDB;
import uk.ac.exeter.QuinCe.jobs.JobManager;
import uk.ac.exeter.QuinCe.jobs.files.FileJob;
import uk.ac.exeter.QuinCe.utils.DatabaseException;
import uk.ac.exeter.QuinCe.utils.MissingParamException;
import uk.ac.exeter.QuinCe.utils.RecordNotFoundException;
import uk.ac.exeter.QuinCe.utils.StringUtils;
import uk.ac.exeter.QuinCe.web.BaseManagedBean;
import uk.ac.exeter.QuinCe.web.system.ResourceException;
import uk.ac.exeter.QuinCe.web.system.ServletUtils;

/**
 * Managed bean to handle data for the main QC screen
 * 
 * @author Steve Jones
 *
 */
public class DataScreenBean extends BaseManagedBean {

	/**
	 * The navigation result returned after the bean is initialised
	 * @see #start()
	 */
	public static final String PAGE_START = "data_screen";
	
	/**
	 * Navigation result returned after the user leaves the QC pages
	 * @see #end()
	 */
	public static final String PAGE_END = "file_list";
	
	/**
	 * Indicator for HTML controls for the plot configuration popup
	 * @see #makeCheckbox(String, String, String, String)
	 * @see #makePlotCheckbox(String, String, String)
	 */
	private static final String POPUP_PLOT = "plot";
	
	/**
	 * Indicator for HTML controls for the map configuration popup
	 * @see #makeCheckbox(String, String, String, String)
	 * @see #makeMapCheckbox(String, String, String)
	 */
	private static final String POPUP_MAP = "map";
	
	/**
	 * The database ID of the data file being QCed
	 */
	private long fileId;
	
	/**
	 * The details of the file being edited
	 */
	private FileInfo fileDetails = null;
	
	/**
	 * The data columns being used in the left plot.
	 * 
	 * <p>
	 *   The columns are stored as a semi-colon separated list of internal column names. The first
	 *   column is the X axis, and all subsequent columns will be displayed on the Y axis.
	 *   The Javascript on the user interface will be responsible for ensuring that
	 *   the columns are set appropriately; the bean will not perform any checks.
	 * </p>
	 * 
	 * <p>
	 *   The row number, QC and WOCE flag, are automatically added to this list, but
	 *   are hidden when the plot is rendered.
	 *   The row is used to cross-reference with the data table, and the flags
	 *   are used to highlight values on the plot.
	 * </p>
	 * 
	 * @see FileDataInterrogator
	 * @see #getPlotData(List) 
	 */
	private String leftPlotColumns = null;
	
	/**
	 * The data for the left plot.
	 * 
	 * <p>
	 *   The data is stored as a JSON string, which will be parsed by the Javascript on
	 *   the user interface.
	 * </p>
	 * @see #generateLeftPlotData()
	 * @see #getPlotData(List)
	 */
	private String leftPlotData = null;
	
	/**
	 * The human-readable names of the columns shown in the left plot.
	 * @see #leftPlotColumns
	 */
	private String leftPlotNames = null;

	/**
	 * The data column being used in the left map.

	 * @see FileDataInterrogator
	 * @see #getMapData(String, List) 
	 */
	private String leftMapColumn = null;
	
	/**
	 * The bounds of the left map display.
	 * This is a list of [minx, miny, maxx, maxy]
	 */
	private List<Integer> leftMapBounds = null;
	
	/**
	 * The data for the left map.
	 * 
	 * <p>
	 *   The data is stored as a JSON string, which will be parsed by the Javascript on
	 *   the user interface.
	 * </p>
	 * @see #generateLeftMapData()
	 * @see #getMapData(String, List)
	 */
	private String leftMapData = null;
	
	/**
	 * The human-readable names of the column shown in the left map.
	 * @see #leftMapColumn
	 */
	private String leftMapName = null;

	/**
	 * The data columns being used in the right plot.
	 * 
	 * <p>
	 *   The columns are stored as a semi-colon separated list of internal column names. The first
	 *   column is the X axis, and all subsequent columns will be displayed on the Y axis.
	 *   The Javascript on the user interface will be responsible for ensuring that
	 *   the columns are set appropriately; the bean will not perform any checks.
	 * </p>
	 * 
	 * <p>
	 *   The row number, QC and WOCE flag, are automatically added to this list, but
	 *   are hidden when the plot is rendered.
	 *   The row is used to cross-reference with the data table, and the flags
	 *   are used to highlight values on the plot.
	 * </p>
	 * 
	 * @see FileDataInterrogator
	 * @see #getPlotData(List) 
	 */
	private String rightPlotColumns = null;
	
	/**
	 * The data for the right plot.
	 *
	 * <p>
	 *   The data is stored as a JSON string, which will be parsed by the Javascript on
	 *   the user interface.
	 * </p>
	 * @see #generateRightPlotData()
	 * @see #getPlotData(List)
	 */
	private String rightPlotData = null;
	
	/**
	 * The names of the columns shown in the right plot.
	 * @see #rightPlotColumns
	 */
	private String rightPlotNames = null;

	/**
	 * The data column being used in the right map.

	 * @see FileDataInterrogator
	 * @see #getMapData(String, List)
	 */
	private String rightMapColumn = null;
	
	/**
	 * The bounds of the right map display.
	 * This is a list of [minx, miny, maxx, maxy]
	 */
	private List<Integer> rightMapBounds = null;
	
	/**
	 * The data for the right map.
	 * 
	 * <p>
	 *   The data is stored as a JSON string, which will be parsed by the Javascript on
	 *   the user interface.
	 * </p>
	 * @see #generateRightMapData()
	 * @see #getMapData(String, List)
	 */
	private String rightMapData = null;
	
	/**
	 * The human-readable names of the column shown in the right map.
	 * @see #rightMapColumn
	 */
	private String rightMapName = null;

	/**
	 * The type of CO<sub>2</sub> measurements being viewed.
	 * Can only be one of {@link RunType#RUN_TYPE_WATER} or {@link RunType#RUN_TYPE_ATMOSPHERIC}.
	 * The behaviour of the application if this is set to any other value is undefined.
	 */
	private int co2Type = RunType.RUN_TYPE_WATER;
	
	/**
	 * Indicates that records with the specified flags will also be included in the plot/map.
	 * 
	 * <p>
	 * 	By default, only records with the flags:
	 * </p>
	 * <ul>
	 *   <li>{@link Flag#VALUE_GOOD}</li>
	 *   <li>{@link Flag#VALUE_ASSUMED_GOOD}</li>
	 *   <li>{@link Flag#VALUE_QUESTIONABLE}</li>
	 *   <li>{@link Flag#VALUE_NEEDED}</li>
	 * </ul>
	 * 
	 * <p>
	 *   are displayed in plots and maps. Records with
	 *   other flags can be included if they are added
	 *   to this field.
	 * </p>
	 */
	private List<String> optionalFlags = null;
	
	/**
	 * The current table mode, which indicates which columns are to be displayed
	 */
	private String tableMode = "basic";
	
	/**
	 * The data for the current view of the data table.
	 * 
	 * <p>
	 *   The table data is loaded on demand as the user scrolls around, to
	 *   eliminate the delay and memory requirements of loading a complete
	 *   voayge's data in one go. When the user scrolls to a particular row,
	 *   the data for that row and a set of rows before and after it is loaded.
	 * </p>
	 * 
	 * @see #generateTableData()
	 * @see <a href="https://datatables.net/examples/data_sources/server_side.html">DataTables Server-Side Processing</a>
	 */
	private String tableJsonData = null;
	
	/**
	 * A Javascript array string containing the list of all row numbers in the current data file that can be
	 * selected in the data table. Selectable rows can have their WOCE flag set by the user.
	 * Unselectable rows are typically rows that have their QC flag set to FATAL, which means they
	 * cannot be processed at all.
	 * 
	 * <p>
	 * The rows are loaded during {@link #start} via {@link #loadSelectableRowNumbers}.
	 * </p>
	 */
	private String selectableRowNumbers = null;

 	/**
 	 * An internal value for the DataTables library,
 	 * used when drawing retrieving table data from the server
	 * @see <a href="https://datatables.net/examples/data_sources/server_side.html">DataTables Server-Side Processing</a>
 	 */
	private int tableDataDraw;		

	/**
	 * The first row of the table data view to be loaded for DataTables
	 * @see <a href="https://datatables.net/examples/data_sources/server_side.html">DataTables Server-Side Processing</a>
	 */
	private int tableDataStart;		

	/**
	 * The number of rows to be loaded for DataTables
	 * @see <a href="https://datatables.net/examples/data_sources/server_side.html">DataTables Server-Side Processing</a>
	 */
	private int tableDataLength;		

	/**
	 * The total number of records in the data set. A negative value indicates that the record count is not known and
	 *   needs to be retrieved from the server.
	 * 
	 * <p>
	 *   Note that this is the number
	 *   of atmospheric or ocean records, depending on what is being displayed.
	 * </p>
	 */
	private int recordCount = -1;	

	/**
	 * The row numbers that have been selected by the user. Stored as a comma-separated list.
	 */
	private String selectedRows = null;
	
	/**
	 * The WOCE comment entered by the user. This will be applied to the selected records
	 * when {@link #applyWoceFlag()} is called.
	 */
	private String woceComment = null;
	
	/**
	 * The WOCE flag selected by the user. This will be applied to the selected records
	 * when {@link #applyWoceFlag()} is called.
	 */
	private int woceFlag = Flag.VALUE_NEEDED;
	
	/**
	 * The instrument to which the data file belongs
	 */
	private Instrument instrument;

	/**
	 * Indicates whether or not any WOCE flags have been changed.
	 * If they have, the data file will be resubmitted for data reduction
	 * when the user leaves the data screen.
	 */
	private boolean dirty = false;
	
	/**
	 * The set of comments for the WOCE dialog. Stored as a Javascript array of entries, with each entry containing
	 * Comment, Count and Flag value
	 */
	private String woceCommentList = null;
	
	/**
	 * The worst flag set on the selected rows
	 */
	private Flag worstSelectedFlag = Flag.GOOD;

	/**
	 * The bounds of the data. This is a list of values, of the form:
	 * <ul>
	 *   <li>Upper latitude</li>
	 *   <li>Right-most longitude</li>
	 *   <li>Lower latitude</li>
	 *   <li>Left-most longitude</li>
	 *   <li>Centre longitude</li>
	 *   <li>Centre latitude</li>
	 * </ul>
	 * 
	 * The values will take into account data that crosses the 180° line.
	 * These values are calculated by {@link FileDataInterrogator#getGeographicalBounds}
	 */
	private List<Double> dataBounds = null;
	
	/**
	 * Required basic constructor. This does nothing: all the actual construction
	 * is done in {@link #start()}.
	 */
	public DataScreenBean() {
		// Do nothing
	}

	/**
	 * Initialises the bean with the details of the selected data file.
	 * Any data from previous data files is removed first.
	 * @return The navigation to the QC screen
	 * @throws Exception If any errors occur
	 * @see #PAGE_START
	 */
	public String start() throws Exception {
		clearData();
		loadFileDetails();
		loadSelectableRowNumbers();
		
		// Temporarily always show Bad flags
		List<String> badFlags = new ArrayList<String>(1);
		badFlags.add("4");
		setOptionalFlags(badFlags);
		
		return PAGE_START;
	}
	
	/**
	 * Finishes the user's session on the QC page. If anything has been changed,
	 * the file is resubmitted for data reduction.
	 * @return The navigation to the file list
	 * @throws Exception If any errors occur during processing
	 * @see #end()
	 */
	public String end() throws Exception {
		
		if (dirty) {
			Map<String, String> parameters = new HashMap<String, String>(1);
			parameters.put(FileJob.FILE_ID_KEY, String.valueOf(fileId));
			
			DataSource dataSource = ServletUtils.getDBDataSource();
			Connection conn = dataSource.getConnection();
			
			JobManager.addJob(conn, getUser(), FileInfo.getJobClass(FileInfo.JOB_CODE_REDUCTION), parameters);
			DataFileDB.setCurrentJob(conn, fileId, FileInfo.JOB_CODE_REDUCTION);
		}
		
		clearData();
		return PAGE_END;
	}
	
	/**
	 * Clears all data regarding the current data file from the bean
	 */
	private void clearData() {
		fileDetails = null;
		leftPlotColumns = null;
		leftPlotData = null;
		rightPlotColumns = null;
		rightPlotData = null;
		optionalFlags = null;
		tableJsonData = null;
		recordCount = -1;
		dirty = false;
	}
	
	/**
	 * Returns the database ID of the current data file
	 * @return The database ID of the data file
	 */
	public long getFileId() {
		return fileId;
	}
	
	/**
	 * Set the database ID of the current data file
	 * @param fileId The database ID of the data file
	 */
	public void setFileId(long fileId) {
		this.fileId = fileId;
	}
	
	/**
	 * Get the file details of the current data file
	 * @return The file details
	 */
	public FileInfo getFileDetails() {
		return fileDetails;
	}
	
	/**
	 * Get the columns to be displayed in the left plot.
	 * @return The columns for the left plot
	 * @see #leftPlotColumns
	 */
	public String getLeftPlotColumns() {
		return leftPlotColumns;
	}
	
	/**
	 * Set the columns to be displayed in the left plot.
	 * @param leftPlotColumns The columns for the left plot
	 * @see #leftPlotColumns
	 */
	public void setLeftPlotColumns(String leftPlotColumns) {
		this.leftPlotColumns = leftPlotColumns;
	}
	
	/**
	 * Get the data for the left plot.
	 * @return The data for the left plot
	 * @see #leftPlotData
	 */
	public String getLeftPlotData() {
		return leftPlotData;
	}
	
	/**
	 * Set the data for the left plot.
	 * @param leftPlotData The data for the left plot
	 * @see #leftPlotData
	 */
	public void setLeftPlotData(String leftPlotData) {
		this.leftPlotData = leftPlotData;
	}
	
	/**
	 * Get the human-readable names of the columns being displayed
	 * in the left plot.
	 * @return The columns names
	 * @see #leftPlotNames
	 */
	public String getLeftPlotNames() {
		return leftPlotNames;
	}
	
	/**
	 * Set the human-readable names of the columns being displayed
	 * in the left plot.
	 * @param leftPlotNames The column names
	 * @see #leftPlotNames
	 */
	public void setLeftPlotNames(String leftPlotNames){
		this.leftPlotNames = leftPlotNames;
	}
	
	/**
	 * Get the column to be displayed in the right map
	 * @return The right map column
	 */
	public String getRightMapColumn() {
		return rightMapColumn;
	}
	
	/**
	 * Set the column to be displayed in the right map
	 * @param rightMapColumn The right map column
	 */
	public void setRightMapColumn(String rightMapColumn) {
		this.rightMapColumn = rightMapColumn;
	}
	
	/**
	 * Get the data for the right map
	 * @return The map data
	 */
	public String getRightMapData() {
		return rightMapData;
	}
	
	/**
	 * Set the data for the right map.
	 * @param rightMapData The data for the right map
	 * @see #rightMapData
	 */
	public void setRightMapData(String rightMapData) {
		this.rightMapData = rightMapData;
	}
	
	/**
	 * Get the human-readable name of the column being displayed
	 * in the right map.
	 * @return The human-readable column name
	 * @see #rightMapName
	 */
	public String getRightMapName(){
		return rightMapName;
	}

	/**
	 * Set the human-readable name of the column being displayed
	 * in the right map.
	 * @param rightMapName The column name
	 * @see #rightMapName
	 */
	public void setRightMapName(String rightMapName){
		this.rightMapName = rightMapName;
	}

	/**
	 * Get the columns to be displayed in the right plot.
	 * @return The columns for the right plot
	 * @see #rightPlotColumns
	 */
	public String getRightPlotColumns() {
		return rightPlotColumns;
	}
	
	/**
	 * Set the columns to be displayed in the right plot.
	 * @param rightPlotColumns The columns for the right plot
	 * @see #rightPlotColumns
	 */
	public void setRightPlotColumns(String rightPlotColumns) {
		this.rightPlotColumns = rightPlotColumns;
	}
	
	/**
	 * Get the data for the right plot.
	 * @return The data for the right plot
	 * @see #rightPlotData
	 */
	public String getRightPlotData() {
		return rightPlotData;
	}
	
	/**
	 * Set the data for the right plot.
	 * @param rightPlotData The data for the right plot
	 * @see #rightPlotData
	 */
	public void setRightPlotData(String rightPlotData) {
		this.rightPlotData = rightPlotData;
	}
	
	/**
	 * Get the human-readable names of the columns being displayed
	 * in the right plot.
	 * @return The columns names
	 * @see #rightPlotNames
	 */
	public String getRightPlotNames() {
		return rightPlotNames;
	}
	
	/**
	 * Set the human-readable names of the columns being displayed
	 * in the right plot.
	 * @param rightPlotNames The column names
	 * @see #rightPlotNames
	 */
	public void setRightPlotNames(String rightPlotNames){
		this.rightPlotNames = rightPlotNames;
	}
	
	/**
	 * Get the column to be displayed in the left map
	 * @return The left map column
	 */
	public String getLeftMapColumn() {
		return leftMapColumn;
	}
	
	/**
	 * Set the column to be displayed in the left map
	 * @param leftMapColumn The left map column
	 */
	public void setLeftMapColumn(String leftMapColumn) {
		this.leftMapColumn = leftMapColumn;
	}
	
	/**
	 * Get the current bounds of the left map viewport
	 * @return The left map bounds
	 */
	public List<Integer> getLeftMapBounds() {
		return leftMapBounds;
	}
	
	/**
	 * Set the current bounds of the left map viewport
	 * @param leftMapBounds The left map bounds
	 */
	public void setLeftMapBounds(List<Integer> leftMapBounds) {
		this.leftMapBounds = leftMapBounds;
	}
	
	/**
	 * Get the data for the left map
	 * @return The map data
	 */
	public String getLeftMapData() {
		return leftMapData;
	}
	
	/**
	 * Set the data for the left map.
	 * @param leftMapData The data for the left map
	 * @see #leftMapData
	 */
	public void setLeftMapData(String leftMapData) {
		this.leftMapData = leftMapData;
	}
	
	/**
	 * Get the human-readable name of the column being displayed
	 * in the left map.
	 * @return The human-readable column name
	 * @see #leftMapName
	 */
	public String getLeftMapName(){
		return leftMapName;
	}

	/**
	 * Set the human-readable name of the column being displayed
	 * in the left map.
	 * @param leftMapName The column name
	 * @see #leftMapName
	 */
	public void setLeftMapName(String leftMapName){
		this.leftMapName = leftMapName;
	}

	/**
	 * Return the type of CO<sub>2</sub> measurement being viewed
	 * @return The CO<sub>2</sub> measurement type
	 * @see #co2Type
	 */
	public int getCo2Type() {
		return co2Type;
	}
	
	/**
	 * Get the type of CO<sub>2</sub> measurement to be displayed.
	 * Must be one of {@link RunType#RUN_TYPE_WATER} or {@link RunType#RUN_TYPE_ATMOSPHERIC}.
	 * The behaviour of the user interface is undefined if this is set to anything else.
	 * @param co2Type The type of measurement
	 * @see #co2Type
	 */
	public void setCo2Type(int co2Type) {
		this.co2Type = co2Type;
	}
	
	/**
	 * Get the list of flags for display of records in addition to the default set.
	 * @return The list of additional flags
	 * @see #optionalFlags
	 */
	public List<String> getOptionalFlags() {
		return optionalFlags;
	}
	
	/**
	 * Set the list of flags for display of records in addition to the default set.
	 * @param optionalFlags The list of additional flags
	 * @see #optionalFlags
	 */
	public void setOptionalFlags(List<String> optionalFlags) {
		if (optionalFlags.contains(String.valueOf(Flag.VALUE_BAD)) && !optionalFlags.contains(String.valueOf(Flag.VALUE_FATAL))) {
			optionalFlags.add(String.valueOf(Flag.VALUE_FATAL));
		}
		
		this.optionalFlags = optionalFlags;
		
		// Reset the record count, so it is retrieved from the database again.		
		recordCount = -1;
	}
	
	/**
	 * Get the table display mode. This determines which columns are displayed in the table.
	 * @return The table display mode.
	 */
	public String getTableMode() {
		return tableMode;
	}
	
	/**
	 * Set the table display mode. This determines which columns are displayed in the table.
	 * @param tableMode The table display mode
	 */
	public void setTableMode(String tableMode) {
		this.tableMode = tableMode;
	}
	
	/**
	 * Get the data for the current view in the data table
	 * @return The table data
	 * @see #tableJsonData
	 */
	public String getTableJsonData() {
 		return tableJsonData;		
 	}
	
	/**
	 * Set the data for the current view in the data table
	 * @param tableJsonData The table data
	 * @see #tableJsonData
	 */
 	public void setTableJsonData(String tableJsonData) {
 		this.tableJsonData = tableJsonData;
 	}		
 
 	/**
 	 * Get the current value for the DataTables internal {@code draw} parameter
 	 * @return The DataTables {@code draw} parameter
 	 * @see #tableDataDraw
 	 */
 	public int getTableDataDraw() {		
		return tableDataDraw;		
	}		
			
 	/**
 	 * Set the value for the DataTables internal {@code draw} parameter
 	 * @param tableDataDraw The DataTables {@code draw} parameter
 	 * @see #tableDataDraw
 	 */
	public void setTableDataDraw(int tableDataDraw) {		
		this.tableDataDraw = tableDataDraw;		
	}		

	/**
	 * Get the first row of the current view in the data table
	 * @return The first row of the view
	 * @see #tableDataStart
	 */
	public int getTableDataStart() {		
		return tableDataStart;		
	}		

	/**
	 * Set the first row of the view in the data table
	 * @param tableDataStart The first row of the view
	 * @see #tableDataStart
	 */
	public void setTableDataStart(int tableDataStart) {		
		this.tableDataStart = tableDataStart;		
	}		
	
	/**
	 * Get the number of rows in the current view in the data table
	 * @return The number of rows in the view
	 * @see #tableDataLength
	 */
	public int getTableDataLength() {		
		return tableDataLength;		
	}		

	/**
	 * Set the number of rows in the current view in the data file
	 * @param tableDataLength The number of rows in the view
	 * @see #tableDataLength
	 */
	public void setTableDataLength(int tableDataLength) {		
		this.tableDataLength = tableDataLength;		
	}		

	/**
	 * Get the total number of rows in the data file. If the number of rows is not
	 * known, the result will be negative.
	 * 
	 * <p>
	 *   Note that this is the number
	 *   of atmospheric or ocean records, depending on what is being displayed.
	 * </p>
	 * 
	 * @return The number of records
	 */
	public int getRecordCount() {		
		return recordCount;		
	}
 
	/**
	 * Set the total number of records in the data file. If the number of records
	 * is not known, set a negative value.
	 * 
	 * <p>
	 *   Note that this is the number
	 *   of atmospheric or ocean records, depending on what is being displayed.
	 * </p>
	 * 
	 * @param recordCount The number of records
	 */
	public void setRecordCount(int recordCount) {
		this.recordCount = recordCount;
  	}
 
	/**
	 * Get the set of rows that have been selected by the user.
	 * The rows are returned as an unsorted comma-separated list.
	 * @return The selected rows
	 */
	public String getSelectedRows() {
		return selectedRows;
	}
	
	/**
	 * Set the selected table rows.
	 * @param selectedRows The selected rows
	 * @see #selectedRows
	 */
	public void setSelectedRows(String selectedRows) {
		this.selectedRows = selectedRows;
	}
	
	/**
	 * Get the WOCE comment entered by the user.
	 * @return The WOCE comment
	 */
	public String getWoceComment() {
		return woceComment;
	}
	
	/**
	 * Record the WOCE comment entered by the user
	 * @param woceComment The WOCE comment
	 */
	public void setWoceComment(String woceComment) {
		this.woceComment = woceComment;
	}
	
	/**
	 * Get the WOCE flag selected by the user
	 * @return The WOCE flag
	 */
	public int getWoceFlag() {
		return woceFlag;
	}
	
	/**
	 * Record the WOCE flag selected by the user
	 * @param woceFlag The WOCE flag
	 */
	public void setWoceFlag(int woceFlag) {
		this.woceFlag = woceFlag;
	}
	
	/**
	 * Load details of the selected data file into the bean.
	 * 
	 * This only loads details used for referencing the data file and its
	 * general details; the actual data for the plots and table will be loaded
	 * dynamically at a later stage.
	 * 
	 * @throws MissingParamException If any parameters to the underlying data retrieval calls are missing
	 * @throws DatabaseException If a database error occurs
	 * @throws ResourceException If the application resources cannot be accessed
	 * @throws RecordNotFoundException If the selected data file (or any of its related records) cannot be found
	 */
	private void loadFileDetails() throws MissingParamException, DatabaseException, ResourceException, RecordNotFoundException {
		fileDetails = DataFileDB.getFileDetails(ServletUtils.getDBDataSource(), fileId);
		dataBounds = FileDataInterrogator.getGeographicalBounds(ServletUtils.getDBDataSource(), fileId);
		DataFileDB.touchFile(ServletUtils.getDBDataSource(), fileId);
		instrument = InstrumentDB.getInstrumentByFileId(ServletUtils.getDBDataSource(), fileId);
	}
	
	/**
	 * Generate the check boxes to select columns for the data plots.
	 * @return The HTML for the check boxes
	 * @throws MissingParamException If any parameters for underlying data retrieval calls are missing
	 * @throws DatabaseException If a database error occurs
	 * @throws RecordNotFoundException If any required database records are missing
	 * @throws ResourceException If the application resources cannot be accessed
	 */
	public String getPlotPopupEntries() throws MissingParamException, DatabaseException, RecordNotFoundException, ResourceException {
		
		Instrument instrument = InstrumentDB.getInstrument(ServletUtils.getDBDataSource(), fileDetails.getInstrumentId());
		
		StringBuffer output = new StringBuffer();
		
		output.append("<table><tr>");
		
		// First column
		output.append("<td><table>");
		
		output.append(makePlotCheckbox("datetime", "dateTime", "Date/Time"));
		output.append(makePlotCheckbox("longitude", "longitude", "Longitude"));
		output.append(makePlotCheckbox("latitude", "latitude", "Latitude"));

		// Intake temperature
		if (instrument.getIntakeTempCount() == 1) {
			output.append(makePlotCheckbox("intakeTemp", "intakeTempMean", "Intake Temperature"));
		} else {
			output.append("<tr><td colspan=\"2\" class=\"minorHeading\">Intake Temperature:</td></tr>");
			output.append("<tr><td></td><td><table>");

			output.append(makePlotCheckbox("intakeTemp", "intakeTempMean", "Mean"));
			
			if (instrument.hasIntakeTemp1()) {
				output.append(makePlotCheckbox("intakeTemp", "intakeTemp1", instrument.getIntakeTempName1()));
			}
			
			if (instrument.hasIntakeTemp2()) {
				output.append(makePlotCheckbox("intakeTemp", "intakeTemp2", instrument.getIntakeTempName2()));
			}
			
			if (instrument.hasIntakeTemp3()) {
				output.append(makePlotCheckbox("intakeTemp", "intakeTemp3", instrument.getIntakeTempName3()));
			}
			
			output.append("</table></td></tr>");
		}

		// Salinity
		if (instrument.getSalinityCount() == 1) {
			output.append(makePlotCheckbox("salinity", "salinityMean", "Salinity"));
		} else {
			output.append("<tr><td colspan=\"2\" class=\"minorHeading\">Salinity:</td></tr>");
			output.append("<tr><td></td><td><table>");

			output.append(makePlotCheckbox("salinity", "salinityMean", "Mean"));
			
			if (instrument.hasSalinity1()) {
				output.append(makePlotCheckbox("salinity", "salinity1", instrument.getSalinityName1()));
			}
			
			if (instrument.hasSalinity2()) {
				output.append(makePlotCheckbox("salinity", "salinity2", instrument.getSalinityName2()));
			}
			
			if (instrument.hasSalinity3()) {
				output.append(makePlotCheckbox("salinity", "salinity3", instrument.getSalinityName3()));
			}

			output.append("</table></td></tr>");
		}
		
		// End of first column/start of second
		output.append("</table></td><td><table>");
		
		boolean flowSensor = false;
		
		if (instrument.getAirFlowCount() > 0) {
			flowSensor = true;
			
			output.append("<tr><td colspan=\"2\" class=\"minorHeading\">Air Flow:</td></tr>");
			output.append("<tr><td></td><td><table>");
			
			if (instrument.hasAirFlow1()) {
				output.append(makePlotCheckbox("airFlow", "airFlow1", instrument.getAirFlowName1()));
			}
			
			if (instrument.hasAirFlow2()) {
				output.append(makePlotCheckbox("airFlow", "airFlow2", instrument.getAirFlowName2()));
			}
			
			if (instrument.hasAirFlow3()) {
				output.append(makePlotCheckbox("airFlow", "airFlow3", instrument.getAirFlowName3()));
			}
			
			output.append("</table></td></tr>");
		}
		
		if (instrument.getWaterFlowCount() > 0) {
			flowSensor = true;
			
			output.append("<tr><td colspan=\"2\" class=\"minorHeading\">Water Flow:</td></tr>");
			output.append("<tr><td></td><td><table>");
			
			if (instrument.hasWaterFlow1()) {
				output.append(makePlotCheckbox("waterFlow", "waterFlow1", instrument.getWaterFlowName1()));
			}
			
			if (instrument.hasWaterFlow2()) {
				output.append(makePlotCheckbox("waterFlow", "waterFlow2", instrument.getWaterFlowName2()));
			}
			
			if (instrument.hasWaterFlow3()) {
				output.append(makePlotCheckbox("waterFlow", "waterFlow3", instrument.getWaterFlowName3()));
			}
			
			output.append("</table></td></tr>");
		}
		
		if (flowSensor) {
			// End of 2nd column/start of 3rd
			output.append("</table></td><td><table>");
		}

		// Equilibrator temperature
		if (instrument.getEqtCount() == 1) {
			output.append(makePlotCheckbox("eqt", "eqtMean", "Equilibrator Temperature"));
		} else {
			output.append("<tr><td colspan=\"2\" class=\"minorHeading\">Equilibrator Temperature:</td></tr>");
			output.append("<tr><td></td><td><table>");
			
			output.append(makePlotCheckbox("eqt", "eqtMean", "Mean"));
			
			if (instrument.hasEqt1()) {
				output.append(makePlotCheckbox("eqt", "eqt1", instrument.getEqtName1()));
			}
			
			if (instrument.hasEqt2()) {
				output.append(makePlotCheckbox("eqt", "eqt2", instrument.getEqtName2()));
			}
			
			if (instrument.hasEqt3()) {
				output.append(makePlotCheckbox("eqt", "eqt3", instrument.getEqtName3()));
			}
			
			output.append("</table></td></tr>");
		}
		
		// Delta T
		output.append(makePlotCheckbox("deltaT", "deltaT", "Δ Temperature"));

		// Equilibrator Pressure
		if (instrument.getEqpCount() == 1) {
			output.append(makePlotCheckbox("eqp", "eqpMean", "Equilibrator Pressure"));
		} else {
			output.append("<tr><td colspan=\"2\" class=\"minorHeading\">Equilibrator Pressure:</td></tr>");
			output.append("<tr><td></td><td><table>");

			output.append(makePlotCheckbox("eqp", "eqpMean", "Mean"));
			
			if (instrument.hasEqp1()) {
				output.append(makePlotCheckbox("eqp", "eqp1", instrument.getEqpName1()));
			}
			
			if (instrument.hasEqp2()) {
				output.append(makePlotCheckbox("eqp", "eqp2", instrument.getEqpName2()));
			}
			
			if (instrument.hasEqp3()) {
				output.append(makePlotCheckbox("eqp", "eqp3", instrument.getEqpName3()));
			}

			output.append("</table></td></tr>");
		}
		
		// Atmospheric Pressure
		/*
		 * We'll put this in when we get to doing atmospheric stuff.
		 * It needs to specify whether it's measured or from external data
		 * 
		output.append(makePlotCheckbox("atmosPressure", "atmospressure", "Atmospheric Pressure"));
		output.append("</td><td>Atmospheric Pressure</td></tr>");
		*/
		
		// xH2O
		output.append("<tr><td colspan=\"2\" class=\"minorHeading\">xH<sub>2</sub>O:</td></tr>");
		output.append("<tr><td></td><td><table>");

		output.append(makePlotCheckbox("xh2o", "xh2oMeasured", "Measured"));
		output.append(makePlotCheckbox("xh2o", "xh2oTrue", "True"));
		
		output.append("</table></td></tr>");

		// pH2O
		output.append(makePlotCheckbox("pH2O", "pH2O", "pH<sub>2</sub>O"));

		// End of 3rd column/Start of 4th column
		output.append("</table></td><td><table>");

		// CO2
		output.append("<tr><td colspan=\"2\" class=\"minorHeading\">CO<sub>2</sub>:</td></tr>");
		output.append("<tr><td></td><td><table>");

		output.append(makePlotCheckbox("co2", "co2Measured", "Measured"));

		if (!instrument.getSamplesDried()) {
			output.append(makePlotCheckbox("co2", "co2Dried", "Dried"));
		}

		output.append(makePlotCheckbox("co2", "co2Calibrated", "Calibrated"));
		output.append(makePlotCheckbox("co2", "pCO2TEDry", "pCO<sub>2</sub> TE Dry"));
		output.append(makePlotCheckbox("co2", "pCO2TEWet", "pCO<sub>2</sub> TE Wet"));
		output.append(makePlotCheckbox("co2", "fCO2TE", "fCO<sub>2</sub> TE"));
		output.append(makePlotCheckbox("co2", "fCO2Final", "fCO<sub>2</sub> Final"));

		output.append("</table></td></tr>");

		// End of column 4
		output.append("</td></table>");
		
		// End of outer table
		output.append("</tr></table>");
		
		return output.toString();
	}
	
	/**
	 * Generate the check boxes to select columns for the data maps.
	 * @return The HTML for the check boxes
	 * @throws MissingParamException If any parameters for underlying data retrieval calls are missing
	 * @throws DatabaseException If a database error occurs
	 * @throws RecordNotFoundException If any required database records are missing
	 * @throws ResourceException If the application resources cannot be accessed
	 */
	public String getMapPopupEntries() throws MissingParamException, DatabaseException, RecordNotFoundException, ResourceException {
		Instrument instrument = InstrumentDB.getInstrument(ServletUtils.getDBDataSource(), fileDetails.getInstrumentId());
		
		StringBuffer output = new StringBuffer();
		
		output.append("<table><tr>");
		
		// First column
		output.append("<td><table>");
		
		output.append(makeMapCheckbox("datetime", "dateTime", "Date/Time"));

		// Intake temperature
		if (instrument.getIntakeTempCount() == 1) {
			output.append(makeMapCheckbox("intakeTemp", "intakeTempMean", "Intake Temperature"));
		} else {
			output.append("<tr><td colspan=\"2\" class=\"minorHeading\">Intake Temperature:</td></tr>");
			output.append("<tr><td></td><td><table>");

			output.append(makeMapCheckbox("intakeTemp", "intakeTempMean", "Mean"));
			
			if (instrument.hasIntakeTemp1()) {
				output.append(makeMapCheckbox("intakeTemp", "intakeTemp1", instrument.getIntakeTempName1()));
			}
			
			if (instrument.hasIntakeTemp2()) {
				output.append(makeMapCheckbox("intakeTemp", "intakeTemp2", instrument.getIntakeTempName2()));
			}
			
			if (instrument.hasIntakeTemp3()) {
				output.append(makeMapCheckbox("intakeTemp", "intakeTemp3", instrument.getIntakeTempName3()));
			}
			
			output.append("</table></td></tr>");
		}

		// Salinity
		if (instrument.getSalinityCount() == 1) {
			output.append(makeMapCheckbox("salinity", "salinityMean", "Salinity"));
		} else {
			output.append("<tr><td colspan=\"2\" class=\"minorHeading\">Salinity:</td></tr>");
			output.append("<tr><td></td><td><table>");

			output.append(makeMapCheckbox("salinity", "salinityMean", "Mean"));
			
			if (instrument.hasSalinity1()) {
				output.append(makeMapCheckbox("salinity", "salinity1", instrument.getSalinityName1()));
			}
			
			if (instrument.hasSalinity2()) {
				output.append(makeMapCheckbox("salinity", "salinity2", instrument.getSalinityName2()));
			}
			
			if (instrument.hasSalinity3()) {
				output.append(makeMapCheckbox("salinity", "salinity3", instrument.getSalinityName3()));
			}

			output.append("</table></td></tr>");
		}
		
		// End of first column/start of second
		output.append("</table></td><td><table>");
		
		boolean flowSensor = false;
		
		if (instrument.getAirFlowCount() > 0) {
			flowSensor = true;
			
			output.append("<tr><td colspan=\"2\" class=\"minorHeading\">Air Flow:</td></tr>");
			output.append("<tr><td></td><td><table>");
			
			if (instrument.hasAirFlow1()) {
				output.append(makeMapCheckbox("airFlow", "airFlow1", instrument.getAirFlowName1()));
			}
			
			if (instrument.hasAirFlow2()) {
				output.append(makeMapCheckbox("airFlow", "airFlow2", instrument.getAirFlowName2()));
			}
			
			if (instrument.hasAirFlow3()) {
				output.append(makeMapCheckbox("airFlow", "airFlow3", instrument.getAirFlowName3()));
			}
			
			output.append("</table></td></tr>");
		}
		
		if (instrument.getWaterFlowCount() > 0) {
			flowSensor = true;
			
			output.append("<tr><td colspan=\"2\" class=\"minorHeading\">Water Flow:</td></tr>");
			output.append("<tr><td></td><td><table>");
			
			if (instrument.hasWaterFlow1()) {
				output.append(makeMapCheckbox("waterFlow", "waterFlow1", instrument.getWaterFlowName1()));
			}
			
			if (instrument.hasWaterFlow2()) {
				output.append(makeMapCheckbox("waterFlow", "waterFlow2", instrument.getWaterFlowName2()));
			}
			
			if (instrument.hasWaterFlow3()) {
				output.append(makeMapCheckbox("waterFlow", "waterFlow3", instrument.getWaterFlowName3()));
			}
			
			output.append("</table></td></tr>");
		}
		
		if (flowSensor) {
			// End of 2nd column/start of 3rd
			output.append("</table></td><td><table>");
		}

		// Equilibrator temperature
		if (instrument.getEqtCount() == 1) {
			output.append(makeMapCheckbox("eqt", "eqtMean", "Equilibrator Temperature"));
		} else {
			output.append("<tr><td colspan=\"2\" class=\"minorHeading\">Equilibrator Temperature:</td></tr>");
			output.append("<tr><td></td><td><table>");
			
			output.append(makeMapCheckbox("eqt", "eqtMean", "Mean"));
			
			if (instrument.hasEqt1()) {
				output.append(makeMapCheckbox("eqt", "eqt1", instrument.getEqtName1()));
			}
			
			if (instrument.hasEqt2()) {
				output.append(makeMapCheckbox("eqt", "eqt2", instrument.getEqtName2()));
			}
			
			if (instrument.hasEqt3()) {
				output.append(makeMapCheckbox("eqt", "eqt3", instrument.getEqtName3()));
			}
			
			output.append("</table></td></tr>");
		}
		
		// Delta T
		output.append(makePlotCheckbox("deltaT", "deltaT", "Δ Temperature"));

		// Equilibrator Pressure
		if (instrument.getEqpCount() == 1) {
			output.append(makeMapCheckbox("eqp", "eqpMean", "Equilibrator Pressure"));
		} else {
			output.append("<tr><td colspan=\"2\" class=\"minorHeading\">Equilibrator Pressure:</td></tr>");
			output.append("<tr><td></td><td><table>");

			output.append(makeMapCheckbox("eqp", "eqpMean", "Mean"));
			
			if (instrument.hasEqp1()) {
				output.append(makeMapCheckbox("eqp", "eqp1", instrument.getEqpName1()));
			}
			
			if (instrument.hasEqp2()) {
				output.append(makeMapCheckbox("eqp", "eqp2", instrument.getEqpName2()));
			}
			
			if (instrument.hasEqp3()) {
				output.append(makeMapCheckbox("eqp", "eqp3", instrument.getEqpName3()));
			}

			output.append("</table></td></tr>");
		}
		
		// Atmospheric Pressure
		/*
		 * We'll put this in when we get to doing atmospheric stuff.
		 * It needs to specify whether it's measured or from external data
		 * 
		output.append(makePlotCheckbox("atmosPressure", "atmospressure", "Atmospheric Pressure"));
		output.append("</td><td>Atmospheric Pressure</td></tr>");
		*/
		
		// xH2O
		output.append("<tr><td colspan=\"2\" class=\"minorHeading\">xH<sub>2</sub>O:</td></tr>");
		output.append("<tr><td></td><td><table>");

		output.append(makeMapCheckbox("xh2o", "xh2oMeasured", "Measured"));
		output.append(makeMapCheckbox("xh2o", "xh2oTrue", "True"));
		
		output.append("</table></td></tr>");

		// pH2O
		output.append(makeMapCheckbox("pH2O", "pH2O", "pH<sub>2</sub>O"));

		// End of 3rd column/Start of 4th column
		output.append("</table></td><td><table>");

		// CO2
		output.append("<tr><td colspan=\"2\" class=\"minorHeading\">CO<sub>2</sub>:</td></tr>");
		output.append("<tr><td></td><td><table>");

		output.append(makeMapCheckbox("co2", "co2Measured", "Measured"));

		if (!instrument.getSamplesDried()) {
			output.append(makeMapCheckbox("co2", "co2Dried", "Dried"));
		}

		output.append(makeMapCheckbox("co2", "co2Calibrated", "Calibrated"));
		output.append(makeMapCheckbox("co2", "pCO2TEDry", "pCO<sub>2</sub> TE Dry"));
		output.append(makeMapCheckbox("co2", "pCO2TEWet", "pCO<sub>2</sub> TE Wet"));
		output.append(makeMapCheckbox("co2", "fCO2TE", "fCO<sub>2</sub> TE"));
		output.append(makeMapCheckbox("co2", "fCO2Final", "fCO<sub>2</sub> Final"));

		output.append("</table></td></tr>");

		// End of column 4
		output.append("</td></table>");
		
		// End of outer table
		output.append("</tr></table>");
		
		return output.toString();
	}
	
	/**
	 * Generate the HTML for a checkbox in the plot column selection popup
	 * @param group The group that will contain the checkbox
	 * @param field The name of the column
	 * @param label The label for the checkbox
	 * @return The checkbox HTML
	 */
	private String makePlotCheckbox(String group, String field, String label) {
		return makeCheckbox(POPUP_PLOT, group, field, label);
	}
	
	/**
	 * Generate the HTML for a checkbox in the map column selection popup
	 * @param group The group that will contain the checkbox
	 * @param field The name of the column
	 * @param label The label for the checkbox
	 * @return The checkbox HTML
	 */
	private String makeMapCheckbox(String group, String field, String label) {
		return makeCheckbox(POPUP_MAP, group, field, label);
	}
	
	/**
	 * Generate the HTML for a column selection checkbox
	 * @param popupType Either {@link #POPUP_PLOT} or {@link #POPUP_MAP}
	 * @param group The group that will contain the checkbox
	 * @param field The name of the column
	 * @param label The label for the checkbox
	 * @return The checkbox HTML
	 */
	private String makeCheckbox(String popupType, String group, String field, String label) {

		String inputID = popupType + "_" + group + "_" + field;
		
		StringBuffer checkbox = new StringBuffer();
		checkbox.append("<tr><td><input type=\"checkbox\" id=\"");
		checkbox.append(inputID);
		checkbox.append("\" value=\"");
		checkbox.append(field);
		checkbox.append("\"/></td><td><label for=\"");
		checkbox.append(inputID);
		checkbox.append("\">");
		checkbox.append(label);
		checkbox.append("</label></td></tr>");
		
		return checkbox.toString();
	}
	
	/**
	 * Generate the data for the left plot.
	 * @see #getPlotData(List)
	 */
	public void generateLeftPlotData() {
		List<String> columns = StringUtils.delimitedToList(leftPlotColumns);
		setLeftPlotData(getPlotData(columns));
		setLeftPlotNames(makePlotNames(columns));
	}
	
	/**
	 * Generate the data for the left map.
	 * @see #getMapData(String, List)
	 */
	public void generateLeftMapData() {
		setLeftMapData(getMapData(leftMapColumn, leftMapBounds));
		setLeftMapName(getPlotSeriesName(leftMapColumn));
	}

	/**
	 * Generate the data for the right plot.
	 * @see #getPlotData(List)
	 */
	public void generateRightPlotData() {
		List<String> columns = StringUtils.delimitedToList(rightPlotColumns);
		setRightPlotData(getPlotData(columns)); 
		setRightPlotNames(makePlotNames(columns));
	}
	
	/**
	 * Generate the data for the right map.
	 * @see #getMapData(String, List)
	 */
	public void generateRightMapData() {
		setRightMapData(getMapData(rightMapColumn, rightMapBounds));
		setRightMapName(getPlotSeriesName(rightMapColumn));
	}

	/**
	 * Retrieve the data for a plot from the database as a JSON string.
	 * @param columns The list of columns for the plot. The first column will be for the X axis, and the subsequent columns will be display on the Y axis.
	 * @return The plot data
	 */
	private String getPlotData(List<String> columns) {
		
		String output;
		
		try {
			DataSource dataSource = ServletUtils.getDBDataSource();
			
			// Add in the row number and flags as the first Y-axis columns. We need it for syncing the graphs and the table
			// The list returned from delimitedToList does not allow inserting, so we have to do it the hard way.
			List<String> submittedColumnList = new ArrayList<String>(columns.size() + 1);
			
			// Add the X axis
			submittedColumnList.add(columns.get(0));
			
			// Now the row number
			submittedColumnList.add("row");
			
			// Add QC and WOCE flags
			submittedColumnList.add("qcFlag");
			submittedColumnList.add("woceFlag");
			
			// And the Y axis columns
			submittedColumnList.addAll(columns.subList(1, columns.size()));
			
<<<<<<< HEAD
			output = FileDataInterrogator.getJsonDataArray(dataSource, fileId, co2Type, submittedColumnList, getIncludeFlags(), 1, 0, true, false, false);
=======
			output = FileDataInterrogator.getJsonDataArray(dataSource, fileId, co2Type, submittedColumnList, null, getIncludeFlags(), 1, 0, true, false);
>>>>>>> 6aa51011
		} catch (Exception e) {
			e.printStackTrace();
			output = "***ERROR: " + e.getMessage();
		}
		
		return output;
	}
	
	/**
	 * Retrieve the data for a map from the database as a JSON string.
	 * @param column The list column to be displayed on the map
	 * @return The map data
	 */
	private String getMapData(String column, List<Integer> bounds) {
		String output;
		
		try {
			DataSource dataSource = ServletUtils.getDBDataSource();
			
			// Add in the row number and flags as the first Y-axis columns. We need it for syncing the graphs and the table
			// The list returned from delimitedToList does not allow inserting, so we have to do it the hard way.
			List<String> submittedColumnList = new ArrayList<String>(6);
			
			// Position
			submittedColumnList.add("longitude");
			submittedColumnList.add("latitude");
			
			// Now the row number
			submittedColumnList.add("row");
			
			// Add QC and WOCE flags
			submittedColumnList.add("qcFlag");
			submittedColumnList.add("woceFlag");
			
			// And the Y axis columns
			submittedColumnList.add(column);
			
			int maxPoints = Integer.parseInt(ServletUtils.getAppConfig().getProperty("map.max_points"));
			
<<<<<<< HEAD
			output = FileDataInterrogator.getJsonDataArray(dataSource, fileId, co2Type, submittedColumnList, getIncludeFlags(), 1, 0, true, false, true);
=======
			output = FileDataInterrogator.getJsonDataArray(dataSource, fileId, co2Type, submittedColumnList, bounds, getIncludeFlags(), 1, 0, true, false);
>>>>>>> 6aa51011
		} catch (Exception e) {
			e.printStackTrace();
			output = "***ERROR: " + e.getMessage();
		}
		
		return output;
	}

	/**
	 * Retrieve the data for the table from the database as a JSON string.
	 * The data is stored in {@link #tableJsonData}.
	 */
	public void generateTableData() {

		try {
			DataSource dataSource = ServletUtils.getDBDataSource();
			
			if (recordCount < 0) {		
				setRecordCount(FileDataInterrogator.getRecordCount(dataSource, fileId, co2Type, getIncludeFlags()));
			}
			
			List<String> columns = new ArrayList<String>();
			columns.add("dateTime");
			columns.add("row");
			columns.add("longitude");
			columns.add("latitude");
			
			if (instrument.getIntakeTempCount() == 1) {
				columns.add("intakeTempMean");
			} else {
				if (instrument.hasIntakeTemp1()) {
					columns.add("intakeTemp1");
				}
				if (instrument.hasIntakeTemp2()) {
					columns.add("intakeTemp2");
				}
				if (instrument.hasIntakeTemp3()) {
					columns.add("intakeTemp3");
				}
				
				columns.add("intakeTempMean");
			}
			
			if (instrument.getSalinityCount() == 1) {
				columns.add("salinityMean");
			} else {
				if (instrument.hasSalinity1()) {
					columns.add("salinity1");
				}
				if (instrument.hasSalinity2()) {
					columns.add("salinity2");
				}
				if (instrument.hasSalinity3()) {
					columns.add("salinity3");
				}
				
				columns.add("salinityMean");
			}
			
			if (instrument.hasAirFlow1()) {
				columns.add("air_flow_1");
			}
			if (instrument.hasAirFlow2()) {
				columns.add("air_flow_2");
			}
			if (instrument.hasAirFlow3()) {
				columns.add("air_flow_3");
			}

			if (instrument.hasWaterFlow1()) {
				columns.add("water_flow_1");
			}
			if (instrument.hasWaterFlow2()) {
				columns.add("water_flow_2");
			}
			if (instrument.hasWaterFlow3()) {
				columns.add("water_flow_3");
			}
			
			if (instrument.getEqtCount() == 1) {
				columns.add("eqtMean");
			} else {
				if (instrument.hasEqt1()) {
					columns.add("eqt1");
				}
				if (instrument.hasEqt2()) {
					columns.add("eqt2");
				}
				if (instrument.hasEqt3()) {
					columns.add("eqt3");
				}
				
				columns.add("eqtMean");
			}
			
			columns.add("deltaT");
			
			if (instrument.getEqpCount() == 1) {
				columns.add("eqpMean");
			} else {
				if (instrument.hasEqp1()) {
					columns.add("eqp1");
				}
				if (instrument.hasEqp2()) {
					columns.add("eqp2");
				}
				if (instrument.hasEqp3()) {
					columns.add("eqp3");
				}
				
				columns.add("eqtMean");
			}
			
			columns.add("atmosPressure");
			columns.add("xh2oMeasured");
			columns.add("xh2oTrue");
			columns.add("pH2O");
			columns.add("co2Measured");
			columns.add("co2Dried");
			columns.add("co2Calibrated");
			columns.add("pCO2TEDry");
			columns.add("pCO2TEWet");
			columns.add("fCO2TE");
			columns.add("fCO2Final");
			columns.add("qcFlag");
			columns.add("qcMessage");
			columns.add("woceFlag");
			columns.add("woceMessage");
			
			setTableJsonData(FileDataInterrogator.getJsonDataObjects(dataSource, fileId, co2Type, columns, getIncludeFlags(), tableDataStart, tableDataLength, true, true, true));
		} catch (Exception e) {
			e.printStackTrace();
			setTableJsonData("***ERROR: " + e.getMessage());
		}
	}
	
	/**
	 * Retrieve the list of column headings for the data table. The result is a JSON string representing a Javascript array.
	 * @return The list of column headings
	 */
	public String getTableHeadings() {

		StringBuffer output = new StringBuffer('[');
		
		output.append("['Date/Time', 'Row', 'Longitude', 'Latitude', ");
			
		if (instrument.getIntakeTempCount() == 1) {
			output.append("'Intake Temp', ");
		} else {
			if (instrument.hasIntakeTemp1()) {
				output.append("'Intake Temp:<br/>");
				output.append(instrument.getIntakeTempName1());
				output.append("', ");
			}
			if (instrument.hasIntakeTemp2()) {
				output.append("'Intake Temp:<br/>");
				output.append(instrument.getIntakeTempName2());
				output.append("', ");
			}
			if (instrument.hasIntakeTemp3()) {
				output.append("'Intake Temp:<br/>");
				output.append(instrument.getIntakeTempName3());
				output.append("', ");
			}
			
			output.append("'Intake Temp:<br/>Mean', ");
		}
			
		if (instrument.getSalinityCount() == 1) {
			output.append("'Salinity', ");
		} else {
			if (instrument.hasSalinity1()) {
				output.append("'Salinity:<br/>");
				output.append(instrument.getSalinityName1());
				output.append("', ");
			}
			if (instrument.hasSalinity2()) {
				output.append("'Salinity:<br/>");
				output.append(instrument.getSalinityName2());
				output.append("', ");
			}
			if (instrument.hasSalinity3()) {
				output.append("'Salinity:<br/>");
				output.append(instrument.getSalinityName3());
				output.append("', ");
			}
			
			output.append("'Salinity:<br/>Mean', ");
		}
		
		if (instrument.hasAirFlow1()) {
			output.append("'Air Flow:<br/>");
			output.append(instrument.getAirFlowName1());
			output.append("', ");
		}
		if (instrument.hasAirFlow2()) {
			output.append("'Air Flow:<br/>");
			output.append(instrument.getAirFlowName2());
			output.append("', ");
		}
		if (instrument.hasAirFlow3()) {
			output.append("'Air Flow:<br/>");
			output.append(instrument.getAirFlowName3());
			output.append("', ");
		}

		if (instrument.hasWaterFlow1()) {
			output.append("'Water Flow:<br/>");
			output.append(instrument.getWaterFlowName1());
			output.append("', ");
		}
		if (instrument.hasWaterFlow2()) {
			output.append("'Water Flow:<br/>");
			output.append(instrument.getWaterFlowName2());
			output.append("', ");
		}
		if (instrument.hasWaterFlow3()) {
			output.append("'Water Flow:<br/>");
			output.append(instrument.getWaterFlowName3());
			output.append("', ");
		}

		if (instrument.getEqtCount() == 1) {
			output.append("'Equil. Temp', ");
		} else {
			if (instrument.hasEqt1()) {
				output.append("'Equil. Temp:<br/>");
				output.append(instrument.getEqtName1());
				output.append("', ");
			}
			if (instrument.hasEqt2()) {
				output.append("'Equil. Temp:<br/>");
				output.append(instrument.getEqtName2());
				output.append("', ");
			}
			if (instrument.hasEqt3()) {
				output.append("'Equil. Temp:<br/>");
				output.append(instrument.getEqtName3());
				output.append("', ");
			}
			
			output.append("'Equil. Temp:<br/>Mean', ");
		}
		
		output.append("'Δ Temperature', ");

		if (instrument.getEqpCount() == 1) {
			output.append("'Equil. Pressure', ");
		} else {
			if (instrument.hasEqp1()) {
				output.append("'Equil. Pressure:<br/>");
				output.append(instrument.getEqpName1());
				output.append("', ");
			}
			if (instrument.hasEqp2()) {
				output.append("'Equil. Pressure:<br/>");
				output.append(instrument.getEqpName2());
				output.append("', ");
			}
			if (instrument.hasEqp3()) {
				output.append("'Equil. Pressure:<br/>");
				output.append(instrument.getEqpName3());
				output.append("', ");
			}
			
			output.append("'Equil. Pressure:<br/>Mean', ");
		}

		output.append("'Atmos. Pressure', 'xH₂O (Measured)', 'xH₂O (True)', 'pH₂O', 'CO₂ Measured', 'CO₂ Dried', 'CO₂ Calibrated', 'pCO₂ TE Dry', "
				+ "'pCO₂ TE Wet', 'fCO₂ TE', 'fCO₂ Final', 'QC Flag', 'QC Message', 'WOCE Flag', 'WOCE Message']");
		
		return output.toString();
	}

	/**
	 * Generate the list of WOCE flags that will be used to select records to be displayed on the data screen.
	 * Includes the default set of flags plus any other set in {@link #optionalFlags}.
	 * @return The list of flags
	 * @see uk.ac.exeter.QCRoutines.messages.Flag
	 */
	private List<Integer> getIncludeFlags() {
		List<Integer> includeFlags = new ArrayList<Integer>();
		includeFlags.add(Flag.VALUE_GOOD);
		includeFlags.add(Flag.VALUE_ASSUMED_GOOD);
		includeFlags.add(Flag.VALUE_QUESTIONABLE);
		includeFlags.add(Flag.VALUE_NEEDED);
		
		if (null != optionalFlags) {
			for (String optionalFlag : optionalFlags) {
				includeFlags.add(Integer.parseInt(optionalFlag));
			}
		}
		
		return includeFlags;
	}
	
	/**
	 * Retrieve the details of the instrument for the current data file
	 * @return The instrument details
	 */
	public Instrument getInstrument() {
		return instrument;
	}
	
	/**
	 * Apply the automatically generated QC flags to the rows selected in the table
	 */
	public void acceptQCFlags() {
		try {
			QCDB.acceptQCFlags(ServletUtils.getDBDataSource(), fileId, getSelectedRows());
			dirty = true;
		} catch (Exception e) {
			e.printStackTrace();
		}
	}
	
	/**
	 * Apply the entered WOCE flag and comment to the rows selected in the table
	 */
	public void applyWoceFlag() {
		try {
			QCDB.setWoceFlags(ServletUtils.getDBDataSource(), fileId, getSelectedRows(), getWoceFlag(), getWoceComment());
			dirty = true;
		} catch (Exception e) {
			e.printStackTrace();
		}
	}

	@Override
	protected String getFormName() {
		return "dataScreen";
	}
	
	/**
	 * Generate the list of human-readable column names for a given set of
	 * internal column names
	 * @param columns The internal column names
	 * @return The human-readable column names
	 * @see #getPlotData(List)
	 * @see FileDataInterrogator
	 */
	private String makePlotNames(List<String> columns) {

		List<String> output = new ArrayList<String>(columns.size());
		
		// The first column is the X axis
		output.add(getPlotSeriesName(columns.get(0)));
		
		// Next are the row, QC Flag and WOCE Flag. These are fixed internal series
		// That are never displayed.
		output.add("Row");
		output.add("QC Flag");
		output.add("WOCE Flag");
		
		// Now the rest of the columns
		for (int i = 1; i < columns.size(); i++) {
			output.add(getPlotSeriesName(columns.get(i)));
		}
		
		return StringUtils.listToDelimited(output);
	}

	/**
	 * Get the complete human-readable name for a series in a plot.
	 * Sensors are given their user-entered name if they are defined.
	 * @param series The series name
	 * @return The human-readable name
	 */
	private String getPlotSeriesName(String series) {
		
		String result;
		
		switch (series) {
		case "dateTime": {
			result = ("Date/Time");
			break;
		}
		case("longitude"): {
			result = ("Longitude");
			break;
		}
		case("latitude"): {
			result = ("Latitude");
			break;
		}
		case("intakeTemp1"): {
			result = (instrument.getIntakeTempName1());
			break;
		}
		case("intakeTemp2"): {
			result = (instrument.getIntakeTempName2());
			break;
		}
		case("intakeTemp3"): {
			result = (instrument.getIntakeTempName3());
			break;
		}
		case("intakeTempMean"): {
			result = ("Mean Intake Temp");
			break;
		}
		case("salinity1"): {
			result = (instrument.getSalinityName1());
			break;
		}
		case("salinity2"): {
			result = (instrument.getSalinityName2());
			break;
		}
		case("salinity3"): {
			result = (instrument.getSalinityName3());
			break;
		}
		case("salinityMean"): {
			result = ("Mean Salinity");
			break;
		}
		case("eqt1"): {
			result = (instrument.getEqtName1());
			break;
		}
		case("eqt2"): {
			result = (instrument.getEqtName2());
			break;
		}
		case("eqt3"): {
			result = (instrument.getEqtName3());
			break;
		}
		case("eqtMean"): {
			result = ("Mean Equil Temp");
			break;
		}
		case("deltaT"): {
			result = ("Δ Temp");
			break;
		}
		case("eqp1"): {
			result = (instrument.getEqpName1());
			break;
		}
		case("eqp2"): {
			result = (instrument.getEqpName2());
			break;
		}
		case("eqp3"): {
			result = (instrument.getEqpName3());
			break;
		}
		case("eqpMean"): {
			result = ("Mean Equil Pres");
			break;
		}
		case("airFlow1"): {
			result = (instrument.getAirFlowName1());
			break;
		}
		case("airFlow2"): {
			result = (instrument.getAirFlowName2());
			break;
		}
		case("airFlow3"): {
			result = (instrument.getAirFlowName3());
			break;
		}
		case("waterFlow1"): {
			result = (instrument.getWaterFlowName1());
			break;
		}
		case("waterFlow2"): {
			result = (instrument.getWaterFlowName2());
			break;
		}
		case("waterFlow3"): {
			result = (instrument.getWaterFlowName3());
			break;
		}
		case("moistureMeasured"): {
			result = ("Moisture (Measured)");
			break;
		}
		case("moistureTrue"): {
			result = ("Moisture (True)");
			break;
		}
		case("pH2O"): {
			result = ("pH₂O");
			break;
		}
		case("co2Measured"): {
			result = ("Measured CO₂");
			break;
		}
		case("co2Dried"): {
			result = ("Dried CO₂");
			break;
		}
		case("co2Calibrated"): {
			result = ("Calibrated CO₂");
			break;
		}
		case("pCO2TEDry"): {
			result = ("pCO₂ TE Dry");
			break;
		}
		case("pCO2TEWet"): {
			result = ("pCO₂ TE Wet");
			break;
		}
		case("fCO2TE"): {
			result = ("fCO₂ TE");
			break;
		}
		case("fCO2Final"): {
			result = ("Final fCO₂");
			break;
		}
		default: {
			result = ("***UNKNOWN COLUMN " + series + "***");
		}
		}

		return result;
	}

/**
	 * Get the data bounds for the current data file
	 * @return The data bounds
	 * @see #dataBounds
	 */
	public String getDataBounds() {
		StringBuilder output = new StringBuilder();
		output.append('[');
		output.append(StringUtils.listToDelimited(dataBounds, ","));
		output.append(']');
		return output.toString();
	}
	
	/**
	 * Retrieve the list of selectable row numbers for this data file from the database.
	 * @see #selectableRowNumbers
	 */
	private void loadSelectableRowNumbers() throws Exception {
		selectableRowNumbers = FileDataInterrogator.getSelectableRowNumbers(ServletUtils.getDBDataSource(), fileId, getIncludeFlags());
	}
	
	/**
	 * Get the list of all selectable row numbers in the current data file as a javascript array string
	 * @return The row numbers
	 * @see #selectableRowNumbers
	 */
	public String getSelectableRowNumbers() {
		return selectableRowNumbers;
	}
	
	/**
	 * Returns the set of comments for the WOCE dialog
	 * @return The comments for the WOCE dialog
	 */
	public String getWoceCommentList() {
		return woceCommentList;
	}
	
	/**
	 * Dummy method to allow the data screen form to submit properly.
	 * We don't actually process the value.
	 * @param commentList The comment list from the form
	 */
	public void setWoceCommentList(String commentList) {
	}
	
	/**
	 * Get the worst flag set on the selected rows
	 * @return The worst flag on the selected rows
	 */
	public int getWorstSelectedFlag() {
		return worstSelectedFlag.getFlagValue();
	}
	
	/**
	 * Dummy method to allow the data screen form to submit properly.
	 * We don't actually process the value.
	 * @param flag The comment list from the form
	 */
	public void setWorstSelectedFlag(int flag) {
	}
	
	/**
	 * Generate the list of comments for the WOCE dialog
	 */
	public void generateWoceCommentList() {

		worstSelectedFlag = Flag.GOOD;
		
		StringBuilder list = new StringBuilder();
		list.append('[');
		
		try {
			CommentSet comments = FileDataInterrogator.getCommentsForRows(ServletUtils.getDBDataSource(), fileId, selectedRows);
			for (CommentSetEntry entry : comments) {
				list.append("[\"");
				list.append(entry.getComment());
				list.append("\",");
				list.append(entry.getFlag().getFlagValue());
				list.append(",");
				list.append(entry.getCount());
				list.append("],");
				
				if (entry.getFlag().moreSignificantThan(worstSelectedFlag)) {
					worstSelectedFlag = entry.getFlag();
				}
			}
			
		} catch (Exception e) {
			list.append("[\"Existing comments could not be retrieved\", -1, 4],");
			worstSelectedFlag = Flag.BAD;
		}
		
		// Remove the trailing comma from the last entry
		if (list.charAt(list.length() - 1) == ',') {
			list.deleteCharAt(list.length() - 1);
		}
		list.append(']');
		
		woceCommentList = list.toString();
	}
}<|MERGE_RESOLUTION|>--- conflicted
+++ resolved
@@ -1481,11 +1481,7 @@
 			// And the Y axis columns
 			submittedColumnList.addAll(columns.subList(1, columns.size()));
 			
-<<<<<<< HEAD
-			output = FileDataInterrogator.getJsonDataArray(dataSource, fileId, co2Type, submittedColumnList, getIncludeFlags(), 1, 0, true, false, false);
-=======
-			output = FileDataInterrogator.getJsonDataArray(dataSource, fileId, co2Type, submittedColumnList, null, getIncludeFlags(), 1, 0, true, false);
->>>>>>> 6aa51011
+			output = FileDataInterrogator.getJsonDataArray(dataSource, fileId, co2Type, submittedColumnList, null, getIncludeFlags(), 1, 0, true, false, false);
 		} catch (Exception e) {
 			e.printStackTrace();
 			output = "***ERROR: " + e.getMessage();
@@ -1522,14 +1518,8 @@
 			
 			// And the Y axis columns
 			submittedColumnList.add(column);
-			
-			int maxPoints = Integer.parseInt(ServletUtils.getAppConfig().getProperty("map.max_points"));
-			
-<<<<<<< HEAD
-			output = FileDataInterrogator.getJsonDataArray(dataSource, fileId, co2Type, submittedColumnList, getIncludeFlags(), 1, 0, true, false, true);
-=======
-			output = FileDataInterrogator.getJsonDataArray(dataSource, fileId, co2Type, submittedColumnList, bounds, getIncludeFlags(), 1, 0, true, false);
->>>>>>> 6aa51011
+						
+			output = FileDataInterrogator.getJsonDataArray(dataSource, fileId, co2Type, submittedColumnList, bounds, getIncludeFlags(), 1, 0, true, false, true);
 		} catch (Exception e) {
 			e.printStackTrace();
 			output = "***ERROR: " + e.getMessage();
