--- conflicted
+++ resolved
@@ -37,14 +37,10 @@
  */
 @WebFilter("*")
 public class AuthenticatedFilter implements Filter {
-<<<<<<< HEAD
 
 	/**
 	 * The list of paths that can be accessed without being logged in. 
 	 */
-=======
-	
->>>>>>> 26ae002b
 	private List<String> allowedPaths = new ArrayList<String>();
 	private List<String> resourcePaths = new ArrayList<String>();
 	
