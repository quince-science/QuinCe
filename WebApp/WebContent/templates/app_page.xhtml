<!DOCTYPE html PUBLIC "-//W3C//DTD XHTML 1.0 Transitional//EN"
  "http://www.w3.org/TR/xhtml1/DTD/xhtml1-transitional.dtd">
<html xmlns="http://www.w3.org/1999/xhtml"
      xmlns:h="http://xmlns.jcp.org/jsf/html"
      xmlns:ui="http://xmlns.jcp.org/jsf/facelets">
	<h:head>
		<title><ui:insert name="title">Welcome</ui:insert> - QuinCe</title>
	    <link href="http://fonts.googleapis.com/css?family=Noto+Sans:400,400italic,700,700italic" rel="stylesheet" type="text/css"/>
		<h:outputScript library="primefaces" name="jquery/jquery.js"/>
		<h:outputStylesheet name="style/main.css"/>
	    <script type="text/javascript">
	    	function toggleSettingsMenu() {
        		$('#userSettingsMenu').toggleClass('visible');
      		}

      		function hideSettingsMenu() {
        		$('#userSettingsMenu').removeClass('visible');
      		}
      </script>
	    
	  <ui:insert name="localHead"></ui:insert>
	</h:head>
	<h:body>
	    <div id="userSettingsMenu">
      		<ul class="menu">
        		<li class="menuitem" onclick="hideSettingsMenu();self.document.location='#{application.contextPath}/data/file_list.jsf';">Files</li>
        		<li class="menuitem" onclick="hideSettingsMenu();self.document.location='#{application.contextPath}/instrument/instrument_list.jsf';">Instruments</li>
<<<<<<< HEAD
        		<li class="menuitem" onclick="hideSettingsMenu();self.document.location='#{application.contextPath}/user/user_edit.xhtml';">Account</li>
=======
        		<li class="menuitem">Account</li>
        		<ui:fragment rendered="#{User.jobManager}">
        			<li class="menuitem" onclick="hideSettingsMenu();self.document.location='#{application.contextPath}/jobs/job_list.jsf';">Jobs</li>
        		</ui:fragment>
>>>>>>> f7f58cf5
        		<li class="menuitem" onclick="hideSettingsMenu();self.document.location='#{application.contextPath}/logout';">Log Out</li>
      		</ul>
    	</div>
    	<div id="header">
      		QuinCe
      		<div id="userSettings" onclick="toggleSettingsMenu();">
        		#{User.fullName} ▼
      		</div>
    	</div>
    	<div id="content" onclick="hideSettingsMenu();">
    		<ui:insert name="content">No content supplied to template!</ui:insert>
    	</div>
	</h:body>
</html><|MERGE_RESOLUTION|>--- conflicted
+++ resolved
@@ -25,14 +25,11 @@
       		<ul class="menu">
         		<li class="menuitem" onclick="hideSettingsMenu();self.document.location='#{application.contextPath}/data/file_list.jsf';">Files</li>
         		<li class="menuitem" onclick="hideSettingsMenu();self.document.location='#{application.contextPath}/instrument/instrument_list.jsf';">Instruments</li>
-<<<<<<< HEAD
         		<li class="menuitem" onclick="hideSettingsMenu();self.document.location='#{application.contextPath}/user/user_edit.xhtml';">Account</li>
-=======
-        		<li class="menuitem">Account</li>
         		<ui:fragment rendered="#{User.jobManager}">
         			<li class="menuitem" onclick="hideSettingsMenu();self.document.location='#{application.contextPath}/jobs/job_list.jsf';">Jobs</li>
         		</ui:fragment>
->>>>>>> f7f58cf5
+
         		<li class="menuitem" onclick="hideSettingsMenu();self.document.location='#{application.contextPath}/logout';">Log Out</li>
       		</ul>
     	</div>
