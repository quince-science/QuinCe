<ui:composition xmlns="http://www.w3.org/1999/xhtml"
	xmlns:h="http://xmlns.jcp.org/jsf/html"
	xmlns:ui="http://xmlns.jcp.org/jsf/facelets"
	xmlns:p="http://primefaces.org/ui"
	xmlns:f="http://xmlns.jcp.org/jsf/core"
	xmlns:c="http://java.sun.com/jsp/jstl/core"
	template="/templates/app_page.xhtml">

	<ui:define name="localHead">
		<h:outputScript name="/script/flag_bar.js"/>
	    <script type="text/javascript">  
	      function deleteFile(id, fileName) {
	    	  if (confirm('Are you sure you want to delete file ' + fileName + '?')) {
	    		  $('#fileListForm\\:chosenFile').val(id);
	    		  return true;
	    	  } else {
	    		  return false;
	    	  }
	      }
	      
<<<<<<< HEAD
	      function dataScreen(id) {
	    	  $('#fileListForm\\:fileId').val(id);
	    	  return true;
	      }
	      
	    </script>
=======
	      function exportFile(id) {
	    	  $('#fileListForm\\:chosenFile').val(id);
	      }
	  	</script>
>>>>>>> 1baf6509
	</ui:define>

	<ui:define name="content">
	    <div id="qcPopup" class="popup">
	      <table>
	        <tr class="bad">
	          <td>Error</td>
	          <td id="qcBad" class="numericCol"></td>
	        </tr>
	        <tr class="questionable">
	          <td>Warning</td>
	          <td id="qcQuestionable" class="numericCol"></td>
	        </tr>
	        <tr class="good">
	          <td>Passed</td>
	          <td id="qcGood" class="numericCol"></td>
	        </tr>
	        <tr class="ignore">
	          <td>Ignored</td>
	          <td id="qcIgnored" class="numericCol"></td>
	        </tr>
	      </table>
	    </div>
	
	    <div id="wocePopup" class="popup">
	      <table>
	        <tr class="bad">
	          <td>Bad</td>
	          <td id="woceBad" class="numericCol"></td>
	        </tr>
	        <tr class="questionable">
	          <td>Questionable</td>
	          <td id="woceQuestionable" class="numericCol"></td>
	        </tr>
	        <tr class="good">
	          <td>Marked Good</td>
	          <td id="woceGood" class="numericCol"></td>
	        </tr>
	        <tr class="assumedGood">
	          <td>Assumed Good</td>
	          <td id="woceAssumedGood" class="numericCol"></td>
	        </tr>
	        <tr class="needsFlagging">
	          <td>Needs Flagging</td>
	          <td id="woceNeedsFlagging" class="numericCol"></td>
	        </tr>
	        <tr class="ignored">
	          <td>Ignored</td>
	          <td id="woceIgnored" class="numericCol"></td>
	        </tr>
	      </table>
	    </div>
		
		<h1>Your files</h1>
		<div class="fullPage">
			<h:form id="fileListForm">
				<h:inputHidden id="chosenFile" value="#{fileListBean.chosenFile}"/>
				<h:inputHidden id="fileId" value="#{dataScreenBean.fileId}"/>
				
				<p:dataTable var="file" value="#{fileListBean.fileList}" scrollable="true" scrollHeight="450">
					<p:column>
						<f:facet name="header">File</f:facet>
						#{file.fileName}
					</p:column>
					<p:column>
						<f:facet name="header">Instrument</f:facet>
						#{file.instrument}
					</p:column>
					<p:column>
						<f:facet name="header">Start Date</f:facet>
						#{file.startDateString}
					</p:column>
					<p:column>
						<f:facet name="header">Ocean/Atmos/Standards</f:facet>
						#{file.recordBreakdown}
					</p:column>
					<p:column>
						<f:facet name="header">Status</f:facet>
						#{file.jobName}
					</p:column>
					<p:column>
						<f:facet name="header">QC Stats</f:facet>
						<canvas id="qcBar_#{file.fileId}" class="statBar"></canvas>
			            <script type="text/javascript">
			              drawFlagBar('#qcBar_#{file.fileId}', #{file.oceanMeasurementCount}, #{file.qcBadCount}, #{file.qcQuestionableCount}, #{file.qcGoodCount}, 0, #{file.qcNotSetCount}, 0, #{file.ignoredCount});
			            </script>
					</p:column>
					<p:column>
						<f:facet name="header">WOCE Stats</f:facet>
						<canvas id="woceBar_#{file.fileId}" class="statBar"></canvas>
			            <script type="text/javascript">
			              drawFlagBar('#woceBar_#{file.fileId}', #{file.oceanMeasurementCount}, #{file.woceBadCount}, #{file.woceQuestionableCount}, #{file.woceGoodCount}, #{file.woceAssumedGoodCount}, #{file.woceNotSetCount}, #{file.woceNeededCount}, #{file.ignoredCount});
			            </script>
					</p:column>
					<p:column>
						<f:facet name="header">Actions</f:facet>
<<<<<<< HEAD
						<h:commandLink id="QC_#{file.fileId}" value="Q" onclick="dataScreen(#{file.fileId})" action="#{dataScreenBean.start}"/>
						|
						E
=======
						Q
						|
						<h:commandLink id="Export_#{file.fileId}" value="E" onclick="exportFile(#{file.fileId})" action="#{fileListBean.exportFile}"/>
>>>>>>> 1baf6509
						|
						<h:commandLink id="Delete_#{file.fileId}" value="D" onclick="deleteFile(#{file.fileId}, '#{file.fileName}')" action="#{fileListBean.deleteFile}"/>
					</p:column>
					<p:column>
						<f:facet name="header">Time remaining</f:facet>
						#{file.timeRemaining} days
					</p:column>
				</p:dataTable>
				
				<div class="buttonWrapper">
					<h:commandButton value="Upload" action="#{fileListBean.uploadFile}"/>
				</div>
				
			</h:form>
		</div>
	</ui:define>
</ui:composition><|MERGE_RESOLUTION|>--- conflicted
+++ resolved
@@ -18,19 +18,15 @@
 	    	  }
 	      }
 	      
-<<<<<<< HEAD
 	      function dataScreen(id) {
 	    	  $('#fileListForm\\:fileId').val(id);
 	    	  return true;
 	      }
 	      
-	    </script>
-=======
 	      function exportFile(id) {
 	    	  $('#fileListForm\\:chosenFile').val(id);
 	      }
 	  	</script>
->>>>>>> 1baf6509
 	</ui:define>
 
 	<ui:define name="content">
@@ -127,15 +123,9 @@
 					</p:column>
 					<p:column>
 						<f:facet name="header">Actions</f:facet>
-<<<<<<< HEAD
 						<h:commandLink id="QC_#{file.fileId}" value="Q" onclick="dataScreen(#{file.fileId})" action="#{dataScreenBean.start}"/>
 						|
-						E
-=======
-						Q
-						|
 						<h:commandLink id="Export_#{file.fileId}" value="E" onclick="exportFile(#{file.fileId})" action="#{fileListBean.exportFile}"/>
->>>>>>> 1baf6509
 						|
 						<h:commandLink id="Delete_#{file.fileId}" value="D" onclick="deleteFile(#{file.fileId}, '#{file.fileName}')" action="#{fileListBean.deleteFile}"/>
 					</p:column>
